use crate::{
    changesets_utils::{
        storage_trie_wiped_changeset_iter, StorageRevertsIter, StorageTrieCurrentValuesIter,
    },
    providers::{
        database::{chain::ChainStorage, metrics},
        static_file::StaticFileWriter,
        NodeTypesForProvider, StaticFileProvider,
    },
    to_range,
    traits::{
        AccountExtReader, BlockSource, ChangeSetReader, ReceiptProvider, StageCheckpointWriter,
    },
    AccountReader, BlockBodyWriter, BlockExecutionWriter, BlockHashReader, BlockNumReader,
    BlockReader, BlockWriter, BundleStateInit, ChainStateBlockReader, ChainStateBlockWriter,
    DBProvider, HashingWriter, HeaderProvider, HeaderSyncGapProvider, HistoricalStateProvider,
    HistoricalStateProviderRef, HistoryWriter, LatestStateProvider, LatestStateProviderRef,
    OriginalValuesKnown, ProviderError, PruneCheckpointReader, PruneCheckpointWriter, RevertsInit,
    StageCheckpointReader, StateProviderBox, StateWriter, StaticFileProviderFactory, StatsReader,
    StorageLocation, StorageReader, StorageTrieWriter, TransactionVariant, TransactionsProvider,
    TransactionsProviderExt, TrieWriter,
};
use alloy_consensus::{
    transaction::{SignerRecoverable, TransactionMeta, TxHashRef},
    BlockHeader, Header, TxReceipt,
};
use alloy_eips::{eip2718::Encodable2718, BlockHashOrNumber};
use alloy_primitives::{
    keccak256,
    map::{hash_map, B256Map, HashMap, HashSet},
    Address, BlockHash, BlockNumber, TxHash, TxNumber, B256, U256,
};
use itertools::Itertools;
use rayon::slice::ParallelSliceMut;
use reth_chainspec::{ChainInfo, ChainSpecProvider, EthChainSpec, EthereumHardforks};
use reth_db_api::{
    cursor::{DbCursorRO, DbCursorRW, DbDupCursorRO, DbDupCursorRW},
    database::Database,
    models::{
        sharded_key, storage_sharded_key::StorageShardedKey, AccountBeforeTx, BlockNumberAddress,
        BlockNumberHashedAddress, ShardedKey, StoredBlockBodyIndices,
    },
    table::Table,
    tables,
    transaction::{DbTx, DbTxMut},
    BlockNumberList, DatabaseError, PlainAccountState, PlainStorageState,
};
use reth_execution_types::{Chain, ExecutionOutcome};
use reth_node_types::{BlockTy, BodyTy, HeaderTy, NodeTypes, ReceiptTy, TxTy};
use reth_primitives_traits::{
    Account, Block as _, BlockBody as _, Bytecode, GotExpected, NodePrimitives, RecoveredBlock,
    SealedHeader, StorageEntry,
};
use reth_prune_types::{
    PruneCheckpoint, PruneMode, PruneModes, PruneSegment, MINIMUM_PRUNING_DISTANCE,
};
use reth_stages_types::{StageCheckpoint, StageId};
use reth_static_file_types::StaticFileSegment;
use reth_storage_api::{
    BlockBodyIndicesProvider, BlockBodyReader, NodePrimitivesProvider, StateProvider,
    StorageChangeSetReader, TryIntoHistoricalStateProvider,
};
use reth_storage_errors::provider::{ProviderResult, RootMismatch};
use reth_trie::{
    prefix_set::{PrefixSet, PrefixSetMut, TriePrefixSets},
    updates::{StorageTrieUpdates, StorageTrieUpdatesSorted, TrieUpdates, TrieUpdatesSorted},
    HashedPostStateSorted, Nibbles, StateRoot, StoredNibbles, StoredNibblesSubKey,
    TrieChangeSetsEntry,
};
use reth_trie_db::{DatabaseStateRoot, DatabaseStorageTrieCursor};
use revm_database::states::{
    PlainStateReverts, PlainStorageChangeset, PlainStorageRevert, StateChangeset,
};
use std::{
    cmp::Ordering,
    collections::{BTreeMap, BTreeSet},
    fmt::Debug,
    ops::{Deref, DerefMut, Range, RangeBounds, RangeInclusive},
    sync::{mpsc, Arc},
};
use tracing::{debug, trace};

/// A [`DatabaseProvider`] that holds a read-only database transaction.
pub type DatabaseProviderRO<DB, N> = DatabaseProvider<<DB as Database>::TX, N>;

/// A [`DatabaseProvider`] that holds a read-write database transaction.
///
/// Ideally this would be an alias type. However, there's some weird compiler error (<https://github.com/rust-lang/rust/issues/102211>), that forces us to wrap this in a struct instead.
/// Once that issue is solved, we can probably revert back to being an alias type.
#[derive(Debug)]
pub struct DatabaseProviderRW<DB: Database, N: NodeTypes>(
    pub DatabaseProvider<<DB as Database>::TXMut, N>,
);

impl<DB: Database, N: NodeTypes> Deref for DatabaseProviderRW<DB, N> {
    type Target = DatabaseProvider<<DB as Database>::TXMut, N>;

    fn deref(&self) -> &Self::Target {
        &self.0
    }
}

impl<DB: Database, N: NodeTypes> DerefMut for DatabaseProviderRW<DB, N> {
    fn deref_mut(&mut self) -> &mut Self::Target {
        &mut self.0
    }
}

impl<DB: Database, N: NodeTypes> AsRef<DatabaseProvider<<DB as Database>::TXMut, N>>
    for DatabaseProviderRW<DB, N>
{
    fn as_ref(&self) -> &DatabaseProvider<<DB as Database>::TXMut, N> {
        &self.0
    }
}

impl<DB: Database, N: NodeTypes + 'static> DatabaseProviderRW<DB, N> {
    /// Commit database transaction and static file if it exists.
    pub fn commit(self) -> ProviderResult<bool> {
        self.0.commit()
    }

    /// Consume `DbTx` or `DbTxMut`.
    pub fn into_tx(self) -> <DB as Database>::TXMut {
        self.0.into_tx()
    }
}

impl<DB: Database, N: NodeTypes> From<DatabaseProviderRW<DB, N>>
    for DatabaseProvider<<DB as Database>::TXMut, N>
{
    fn from(provider: DatabaseProviderRW<DB, N>) -> Self {
        provider.0
    }
}

/// A provider struct that fetches data from the database.
/// Wrapper around [`DbTx`] and [`DbTxMut`]. Example: [`HeaderProvider`] [`BlockHashReader`]
#[derive(Debug)]
pub struct DatabaseProvider<TX, N: NodeTypes> {
    /// Database transaction.
    tx: TX,
    /// Chain spec
    chain_spec: Arc<N::ChainSpec>,
    /// Static File provider
    static_file_provider: StaticFileProvider<N::Primitives>,
    /// Pruning configuration
    prune_modes: PruneModes,
    /// Node storage handler.
    storage: Arc<N::Storage>,
}

impl<TX, N: NodeTypes> DatabaseProvider<TX, N> {
    /// Returns reference to prune modes.
    pub const fn prune_modes_ref(&self) -> &PruneModes {
        &self.prune_modes
    }
}

impl<TX: DbTx + 'static, N: NodeTypes> DatabaseProvider<TX, N> {
    /// State provider for latest state
    pub fn latest<'a>(&'a self) -> Box<dyn StateProvider + 'a> {
        trace!(target: "providers::db", "Returning latest state provider");
        Box::new(LatestStateProviderRef::new(self))
    }

    /// Storage provider for state at that given block hash
    pub fn history_by_block_hash<'a>(
        &'a self,
        block_hash: BlockHash,
    ) -> ProviderResult<Box<dyn StateProvider + 'a>> {
        let mut block_number =
            self.block_number(block_hash)?.ok_or(ProviderError::BlockHashNotFound(block_hash))?;
        if block_number == self.best_block_number().unwrap_or_default() &&
            block_number == self.last_block_number().unwrap_or_default()
        {
            return Ok(Box::new(LatestStateProviderRef::new(self)))
        }

        // +1 as the changeset that we want is the one that was applied after this block.
        block_number += 1;

        let account_history_prune_checkpoint =
            self.get_prune_checkpoint(PruneSegment::AccountHistory)?;
        let storage_history_prune_checkpoint =
            self.get_prune_checkpoint(PruneSegment::StorageHistory)?;

        let mut state_provider = HistoricalStateProviderRef::new(self, block_number);

        // If we pruned account or storage history, we can't return state on every historical block.
        // Instead, we should cap it at the latest prune checkpoint for corresponding prune segment.
        if let Some(prune_checkpoint_block_number) =
            account_history_prune_checkpoint.and_then(|checkpoint| checkpoint.block_number)
        {
            state_provider = state_provider.with_lowest_available_account_history_block_number(
                prune_checkpoint_block_number + 1,
            );
        }
        if let Some(prune_checkpoint_block_number) =
            storage_history_prune_checkpoint.and_then(|checkpoint| checkpoint.block_number)
        {
            state_provider = state_provider.with_lowest_available_storage_history_block_number(
                prune_checkpoint_block_number + 1,
            );
        }

        Ok(Box::new(state_provider))
    }

    #[cfg(feature = "test-utils")]
    /// Sets the prune modes for provider.
    pub fn set_prune_modes(&mut self, prune_modes: PruneModes) {
        self.prune_modes = prune_modes;
    }
}

impl<TX, N: NodeTypes> NodePrimitivesProvider for DatabaseProvider<TX, N> {
    type Primitives = N::Primitives;
}

impl<TX, N: NodeTypes> StaticFileProviderFactory for DatabaseProvider<TX, N> {
    /// Returns a static file provider
    fn static_file_provider(&self) -> StaticFileProvider<Self::Primitives> {
        self.static_file_provider.clone()
    }
}

impl<TX: Debug + Send + Sync, N: NodeTypes<ChainSpec: EthChainSpec + 'static>> ChainSpecProvider
    for DatabaseProvider<TX, N>
{
    type ChainSpec = N::ChainSpec;

    fn chain_spec(&self) -> Arc<Self::ChainSpec> {
        self.chain_spec.clone()
    }
}

impl<TX: DbTxMut, N: NodeTypes> DatabaseProvider<TX, N> {
    /// Creates a provider with an inner read-write transaction.
    pub const fn new_rw(
        tx: TX,
        chain_spec: Arc<N::ChainSpec>,
        static_file_provider: StaticFileProvider<N::Primitives>,
        prune_modes: PruneModes,
        storage: Arc<N::Storage>,
    ) -> Self {
        Self { tx, chain_spec, static_file_provider, prune_modes, storage }
    }
}

impl<TX, N: NodeTypes> AsRef<Self> for DatabaseProvider<TX, N> {
    fn as_ref(&self) -> &Self {
        self
    }
}

impl<TX: DbTx + DbTxMut + 'static, N: NodeTypesForProvider> DatabaseProvider<TX, N> {
    /// Unwinds trie state for the given range.
    ///
    /// This includes calculating the resulted state root and comparing it with the parent block
    /// state root.
    pub fn unwind_trie_state_range(
        &self,
        range: RangeInclusive<BlockNumber>,
    ) -> ProviderResult<()> {
        let changed_accounts = self
            .tx
            .cursor_read::<tables::AccountChangeSets>()?
            .walk_range(range.clone())?
            .collect::<Result<Vec<_>, _>>()?;

        // Unwind account hashes. Add changed accounts to account prefix set.
        let hashed_addresses = self.unwind_account_hashing(changed_accounts.iter())?;
        let mut account_prefix_set = PrefixSetMut::with_capacity(hashed_addresses.len());
        let mut destroyed_accounts = HashSet::default();
        for (hashed_address, account) in hashed_addresses {
            account_prefix_set.insert(Nibbles::unpack(hashed_address));
            if account.is_none() {
                destroyed_accounts.insert(hashed_address);
            }
        }

        // Unwind account history indices.
        self.unwind_account_history_indices(changed_accounts.iter())?;
        let storage_range = BlockNumberAddress::range(range.clone());

        let changed_storages = self
            .tx
            .cursor_read::<tables::StorageChangeSets>()?
            .walk_range(storage_range)?
            .collect::<Result<Vec<_>, _>>()?;

        // Unwind storage hashes. Add changed account and storage keys to corresponding prefix
        // sets.
        let mut storage_prefix_sets = B256Map::<PrefixSet>::default();
        let storage_entries = self.unwind_storage_hashing(changed_storages.iter().copied())?;
        for (hashed_address, hashed_slots) in storage_entries {
            account_prefix_set.insert(Nibbles::unpack(hashed_address));
            let mut storage_prefix_set = PrefixSetMut::with_capacity(hashed_slots.len());
            for slot in hashed_slots {
                storage_prefix_set.insert(Nibbles::unpack(slot));
            }
            storage_prefix_sets.insert(hashed_address, storage_prefix_set.freeze());
        }

        // Unwind storage history indices.
        self.unwind_storage_history_indices(changed_storages.iter().copied())?;

        // Calculate the reverted merkle root.
        // This is the same as `StateRoot::incremental_root_with_updates`, only the prefix sets
        // are pre-loaded.
        let prefix_sets = TriePrefixSets {
            account_prefix_set: account_prefix_set.freeze(),
            storage_prefix_sets,
            destroyed_accounts,
        };
        let (new_state_root, trie_updates) = StateRoot::from_tx(&self.tx)
            .with_prefix_sets(prefix_sets)
            .root_with_updates()
            .map_err(reth_db_api::DatabaseError::from)?;

        let parent_number = range.start().saturating_sub(1);
        let parent_state_root = self
            .header_by_number(parent_number)?
            .ok_or_else(|| ProviderError::HeaderNotFound(parent_number.into()))?
            .state_root();

        // state root should be always correct as we are reverting state.
        // but for sake of double verification we will check it again.
        if new_state_root != parent_state_root {
            let parent_hash = self
                .block_hash(parent_number)?
                .ok_or_else(|| ProviderError::HeaderNotFound(parent_number.into()))?;
            return Err(ProviderError::UnwindStateRootMismatch(Box::new(RootMismatch {
                root: GotExpected { got: new_state_root, expected: parent_state_root },
                block_number: parent_number,
                block_hash: parent_hash,
            })))
        }
        self.write_trie_updates(&trie_updates)?;

        Ok(())
    }

    /// Removes receipts from all transactions starting with provided number (inclusive).
    fn remove_receipts_from(
        &self,
        from_tx: TxNumber,
        last_block: BlockNumber,
        remove_from: StorageLocation,
    ) -> ProviderResult<()> {
        if remove_from.database() {
            // iterate over block body and remove receipts
            self.remove::<tables::Receipts<ReceiptTy<N>>>(from_tx..)?;
        }

        if remove_from.static_files() && !self.prune_modes.has_receipts_pruning() {
            let static_file_receipt_num =
                self.static_file_provider.get_highest_static_file_tx(StaticFileSegment::Receipts);

            let to_delete = static_file_receipt_num
                .map(|static_num| (static_num + 1).saturating_sub(from_tx))
                .unwrap_or_default();

            self.static_file_provider
                .latest_writer(StaticFileSegment::Receipts)?
                .prune_receipts(to_delete, last_block)?;
        }

        Ok(())
    }
}

impl<TX: DbTx + 'static, N: NodeTypes> TryIntoHistoricalStateProvider for DatabaseProvider<TX, N> {
    fn try_into_history_at_block(
        self,
        mut block_number: BlockNumber,
    ) -> ProviderResult<StateProviderBox> {
        // if the block number is the same as the currently best block number on disk we can use the
        // latest state provider here
        if block_number == self.best_block_number().unwrap_or_default() {
            return Ok(Box::new(LatestStateProvider::new(self)))
        }

        // +1 as the changeset that we want is the one that was applied after this block.
        block_number += 1;

        let account_history_prune_checkpoint =
            self.get_prune_checkpoint(PruneSegment::AccountHistory)?;
        let storage_history_prune_checkpoint =
            self.get_prune_checkpoint(PruneSegment::StorageHistory)?;

        let mut state_provider = HistoricalStateProvider::new(self, block_number);

        // If we pruned account or storage history, we can't return state on every historical block.
        // Instead, we should cap it at the latest prune checkpoint for corresponding prune segment.
        if let Some(prune_checkpoint_block_number) =
            account_history_prune_checkpoint.and_then(|checkpoint| checkpoint.block_number)
        {
            state_provider = state_provider.with_lowest_available_account_history_block_number(
                prune_checkpoint_block_number + 1,
            );
        }
        if let Some(prune_checkpoint_block_number) =
            storage_history_prune_checkpoint.and_then(|checkpoint| checkpoint.block_number)
        {
            state_provider = state_provider.with_lowest_available_storage_history_block_number(
                prune_checkpoint_block_number + 1,
            );
        }

        Ok(Box::new(state_provider))
    }
}

impl<
        Tx: DbTx + DbTxMut + 'static,
        N: NodeTypesForProvider<Primitives: NodePrimitives<BlockHeader = Header>>,
    > DatabaseProvider<Tx, N>
{
    // TODO: uncomment below, once `reth debug_cmd` has been feature gated with dev.
    // #[cfg(any(test, feature = "test-utils"))]
    /// Inserts an historical block. **Used for setting up test environments**
    pub fn insert_historical_block(
        &self,
        block: RecoveredBlock<<Self as BlockWriter>::Block>,
    ) -> ProviderResult<StoredBlockBodyIndices> {
        let ttd = if block.number() == 0 {
            block.header().difficulty()
        } else {
            let parent_block_number = block.number() - 1;
            let parent_ttd = self.header_td_by_number(parent_block_number)?.unwrap_or_default();
            parent_ttd + block.header().difficulty()
        };

        let mut writer = self.static_file_provider.latest_writer(StaticFileSegment::Headers)?;

        // Backfill: some tests start at a forward block number, but static files require no gaps.
        let segment_header = writer.user_header();
        if segment_header.block_end().is_none() && segment_header.expected_block_start() == 0 {
            for block_number in 0..block.number() {
                let mut prev = block.clone_header();
                prev.number = block_number;
                writer.append_header(&prev, U256::ZERO, &B256::ZERO)?;
            }
        }

        writer.append_header(block.header(), ttd, &block.hash())?;

        self.insert_block(block, StorageLocation::Database)
    }
}

/// For a given key, unwind all history shards that contain block numbers at or above the given
/// block number.
///
/// S - Sharded key subtype.
/// T - Table to walk over.
/// C - Cursor implementation.
///
/// This function walks the entries from the given start key and deletes all shards that belong to
/// the key and contain block numbers at or above the given block number. Shards entirely below
/// the block number are preserved.
///
/// The boundary shard (the shard that spans across the block number) is removed from the database.
/// Any indices that are below the block number are filtered out and returned for reinsertion.
/// The boundary shard is returned for reinsertion (if it's not empty).
fn unwind_history_shards<S, T, C>(
    cursor: &mut C,
    start_key: T::Key,
    block_number: BlockNumber,
    mut shard_belongs_to_key: impl FnMut(&T::Key) -> bool,
) -> ProviderResult<Vec<u64>>
where
    T: Table<Value = BlockNumberList>,
    T::Key: AsRef<ShardedKey<S>>,
    C: DbCursorRO<T> + DbCursorRW<T>,
{
    // Start from the given key and iterate through shards
    let mut item = cursor.seek_exact(start_key)?;
    while let Some((sharded_key, list)) = item {
        // If the shard does not belong to the key, break.
        if !shard_belongs_to_key(&sharded_key) {
            break
        }

        // Always delete the current shard from the database first
        // We'll decide later what (if anything) to reinsert
        cursor.delete_current()?;

        // Get the first (lowest) block number in this shard
        // All block numbers in a shard are sorted in ascending order
        let first = list.iter().next().expect("List can't be empty");

        // Case 1: Entire shard is at or above the unwinding point
        // Keep it deleted (don't return anything for reinsertion)
        if first >= block_number {
            item = cursor.prev()?;
            continue
        }
        // Case 2: This is a boundary shard (spans across the unwinding point)
        // The shard contains some blocks below and some at/above the unwinding point
        else if block_number <= sharded_key.as_ref().highest_block_number {
            // Return only the block numbers that are below the unwinding point
            // These will be reinserted to preserve the historical data
            return Ok(list.iter().take_while(|i| *i < block_number).collect::<Vec<_>>())
        }
        // Case 3: Entire shard is below the unwinding point
        // Return all block numbers for reinsertion (preserve entire shard)
        return Ok(list.iter().collect::<Vec<_>>())
    }

    // No shards found or all processed
    Ok(Vec::new())
}

impl<TX: DbTx + 'static, N: NodeTypesForProvider> DatabaseProvider<TX, N> {
    /// Creates a provider with an inner read-only transaction.
    pub const fn new(
        tx: TX,
        chain_spec: Arc<N::ChainSpec>,
        static_file_provider: StaticFileProvider<N::Primitives>,
        prune_modes: PruneModes,
        storage: Arc<N::Storage>,
    ) -> Self {
        Self { tx, chain_spec, static_file_provider, prune_modes, storage }
    }

    /// Consume `DbTx` or `DbTxMut`.
    pub fn into_tx(self) -> TX {
        self.tx
    }

    /// Pass `DbTx` or `DbTxMut` mutable reference.
    pub const fn tx_mut(&mut self) -> &mut TX {
        &mut self.tx
    }

    /// Pass `DbTx` or `DbTxMut` immutable reference.
    pub const fn tx_ref(&self) -> &TX {
        &self.tx
    }

    /// Returns a reference to the chain specification.
    pub fn chain_spec(&self) -> &N::ChainSpec {
        &self.chain_spec
    }
}

impl<TX: DbTx + 'static, N: NodeTypesForProvider> DatabaseProvider<TX, N> {
    fn transactions_by_tx_range_with_cursor<C>(
        &self,
        range: impl RangeBounds<TxNumber>,
        cursor: &mut C,
    ) -> ProviderResult<Vec<TxTy<N>>>
    where
        C: DbCursorRO<tables::Transactions<TxTy<N>>>,
    {
        self.static_file_provider.get_range_with_static_file_or_database(
            StaticFileSegment::Transactions,
            to_range(range),
            |static_file, range, _| static_file.transactions_by_tx_range(range),
            |range, _| self.cursor_collect(cursor, range),
            |_| true,
        )
    }

    fn recovered_block<H, HF, B, BF>(
        &self,
        id: BlockHashOrNumber,
        _transaction_kind: TransactionVariant,
        header_by_number: HF,
        construct_block: BF,
    ) -> ProviderResult<Option<B>>
    where
        H: AsRef<HeaderTy<N>>,
        HF: FnOnce(BlockNumber) -> ProviderResult<Option<H>>,
        BF: FnOnce(H, BodyTy<N>, Vec<Address>) -> ProviderResult<Option<B>>,
    {
        let Some(block_number) = self.convert_hash_or_number(id)? else { return Ok(None) };
        let Some(header) = header_by_number(block_number)? else { return Ok(None) };

        // Get the block body
        //
        // If the body indices are not found, this means that the transactions either do not exist
        // in the database yet, or they do exit but are not indexed. If they exist but are not
        // indexed, we don't have enough information to return the block anyways, so we return
        // `None`.
        let Some(body) = self.block_body_indices(block_number)? else { return Ok(None) };

        let tx_range = body.tx_num_range();

        let (transactions, senders) = if tx_range.is_empty() {
            (vec![], vec![])
        } else {
            (self.transactions_by_tx_range(tx_range.clone())?, self.senders_by_tx_range(tx_range)?)
        };

        let body = self
            .storage
            .reader()
            .read_block_bodies(self, vec![(header.as_ref(), transactions)])?
            .pop()
            .ok_or(ProviderError::InvalidStorageOutput)?;

        construct_block(header, body, senders)
    }

    /// Returns a range of blocks from the database.
    ///
    /// Uses the provided `headers_range` to get the headers for the range, and `assemble_block` to
    /// construct blocks from the following inputs:
    ///     – Header
    ///     - Range of transaction numbers
    ///     – Ommers
    ///     – Withdrawals
    ///     – Senders
    fn block_range<F, H, HF, R>(
        &self,
        range: RangeInclusive<BlockNumber>,
        headers_range: HF,
        mut assemble_block: F,
    ) -> ProviderResult<Vec<R>>
    where
        H: AsRef<HeaderTy<N>>,
        HF: FnOnce(RangeInclusive<BlockNumber>) -> ProviderResult<Vec<H>>,
        F: FnMut(H, BodyTy<N>, Range<TxNumber>) -> ProviderResult<R>,
    {
        if range.is_empty() {
            return Ok(Vec::new())
        }

        let len = range.end().saturating_sub(*range.start()) as usize;
        let mut blocks = Vec::with_capacity(len);

        let headers = headers_range(range.clone())?;
        let mut tx_cursor = self.tx.cursor_read::<tables::Transactions<TxTy<N>>>()?;

        // If the body indices are not found, this means that the transactions either do
        // not exist in the database yet, or they do exit but are
        // not indexed. If they exist but are not indexed, we don't
        // have enough information to return the block anyways, so
        // we skip the block.
        let present_headers = self
            .block_body_indices_range(range)?
            .into_iter()
            .map(|b| b.tx_num_range())
            .zip(headers)
            .collect::<Vec<_>>();

        let mut inputs = Vec::new();
        for (tx_range, header) in &present_headers {
            let transactions = if tx_range.is_empty() {
                Vec::new()
            } else {
                self.transactions_by_tx_range_with_cursor(tx_range.clone(), &mut tx_cursor)?
            };

            inputs.push((header.as_ref(), transactions));
        }

        let bodies = self.storage.reader().read_block_bodies(self, inputs)?;

        for ((tx_range, header), body) in present_headers.into_iter().zip(bodies) {
            blocks.push(assemble_block(header, body, tx_range)?);
        }

        Ok(blocks)
    }

    /// Returns a range of blocks from the database, along with the senders of each
    /// transaction in the blocks.
    ///
    /// Uses the provided `headers_range` to get the headers for the range, and `assemble_block` to
    /// construct blocks from the following inputs:
    ///     – Header
    ///     - Transactions
    ///     – Ommers
    ///     – Withdrawals
    ///     – Senders
    fn block_with_senders_range<H, HF, B, BF>(
        &self,
        range: RangeInclusive<BlockNumber>,
        headers_range: HF,
        assemble_block: BF,
    ) -> ProviderResult<Vec<B>>
    where
        H: AsRef<HeaderTy<N>>,
        HF: Fn(RangeInclusive<BlockNumber>) -> ProviderResult<Vec<H>>,
        BF: Fn(H, BodyTy<N>, Vec<Address>) -> ProviderResult<B>,
    {
        let mut senders_cursor = self.tx.cursor_read::<tables::TransactionSenders>()?;

        self.block_range(range, headers_range, |header, body, tx_range| {
            let senders = if tx_range.is_empty() {
                Vec::new()
            } else {
                // fetch senders from the senders table
                let known_senders =
                    senders_cursor
                        .walk_range(tx_range.clone())?
                        .collect::<Result<HashMap<_, _>, _>>()?;

                let mut senders = Vec::with_capacity(body.transactions().len());
                for (tx_num, tx) in tx_range.zip(body.transactions()) {
                    match known_senders.get(&tx_num) {
                        None => {
                            // recover the sender from the transaction if not found
                            let sender = tx.recover_signer_unchecked()?;
                            senders.push(sender);
                        }
                        Some(sender) => senders.push(*sender),
                    }
                }

                senders
            };

            assemble_block(header, body, senders)
        })
    }

    /// Populate a [`BundleStateInit`] and [`RevertsInit`] using cursors over the
    /// [`PlainAccountState`] and [`PlainStorageState`] tables, based on the given storage and
    /// account changesets.
    fn populate_bundle_state<A, S>(
        &self,
        account_changeset: Vec<(u64, AccountBeforeTx)>,
        storage_changeset: Vec<(BlockNumberAddress, StorageEntry)>,
        plain_accounts_cursor: &mut A,
        plain_storage_cursor: &mut S,
    ) -> ProviderResult<(BundleStateInit, RevertsInit)>
    where
        A: DbCursorRO<PlainAccountState>,
        S: DbDupCursorRO<PlainStorageState>,
    {
        // iterate previous value and get plain state value to create changeset
        // Double option around Account represent if Account state is know (first option) and
        // account is removed (Second Option)
        let mut state: BundleStateInit = HashMap::default();

        // This is not working for blocks that are not at tip. as plain state is not the last
        // state of end range. We should rename the functions or add support to access
        // History state. Accessing history state can be tricky but we are not gaining
        // anything.

        let mut reverts: RevertsInit = HashMap::default();

        // add account changeset changes
        for (block_number, account_before) in account_changeset.into_iter().rev() {
            let AccountBeforeTx { info: old_info, address } = account_before;
            match state.entry(address) {
                hash_map::Entry::Vacant(entry) => {
                    let new_info = plain_accounts_cursor.seek_exact(address)?.map(|kv| kv.1);
                    entry.insert((old_info, new_info, HashMap::default()));
                }
                hash_map::Entry::Occupied(mut entry) => {
                    // overwrite old account state.
                    entry.get_mut().0 = old_info;
                }
            }
            // insert old info into reverts.
            reverts.entry(block_number).or_default().entry(address).or_default().0 = Some(old_info);
        }

        // add storage changeset changes
        for (block_and_address, old_storage) in storage_changeset.into_iter().rev() {
            let BlockNumberAddress((block_number, address)) = block_and_address;
            // get account state or insert from plain state.
            let account_state = match state.entry(address) {
                hash_map::Entry::Vacant(entry) => {
                    let present_info = plain_accounts_cursor.seek_exact(address)?.map(|kv| kv.1);
                    entry.insert((present_info, present_info, HashMap::default()))
                }
                hash_map::Entry::Occupied(entry) => entry.into_mut(),
            };

            // match storage.
            match account_state.2.entry(old_storage.key) {
                hash_map::Entry::Vacant(entry) => {
                    let new_storage = plain_storage_cursor
                        .seek_by_key_subkey(address, old_storage.key)?
                        .filter(|storage| storage.key == old_storage.key)
                        .unwrap_or_default();
                    entry.insert((old_storage.value, new_storage.value));
                }
                hash_map::Entry::Occupied(mut entry) => {
                    entry.get_mut().0 = old_storage.value;
                }
            };

            reverts
                .entry(block_number)
                .or_default()
                .entry(address)
                .or_default()
                .1
                .push(old_storage);
        }

        Ok((state, reverts))
    }
}

impl<TX: DbTxMut + DbTx + 'static, N: NodeTypes> DatabaseProvider<TX, N> {
    /// Commit database transaction.
    pub fn commit(self) -> ProviderResult<bool> {
        Ok(self.tx.commit()?)
    }

    /// Load shard and remove it. If list is empty, last shard was full or
    /// there are no shards at all.
    fn take_shard<T>(
        &self,
        cursor: &mut <TX as DbTxMut>::CursorMut<T>,
        key: T::Key,
    ) -> ProviderResult<Vec<u64>>
    where
        T: Table<Value = BlockNumberList>,
    {
        if let Some((_, list)) = cursor.seek_exact(key)? {
            // delete old shard so new one can be inserted.
            cursor.delete_current()?;
            let list = list.iter().collect::<Vec<_>>();
            return Ok(list)
        }
        Ok(Vec::new())
    }

    /// Insert history index to the database.
    ///
    /// For each updated partial key, this function removes the last shard from
    /// the database (if any), appends the new indices to it, chunks the resulting integer list and
    /// inserts the new shards back into the database.
    ///
    /// This function is used by history indexing stages.
    fn append_history_index<P, T>(
        &self,
        index_updates: impl IntoIterator<Item = (P, impl IntoIterator<Item = u64>)>,
        mut sharded_key_factory: impl FnMut(P, BlockNumber) -> T::Key,
    ) -> ProviderResult<()>
    where
        P: Copy,
        T: Table<Value = BlockNumberList>,
    {
        let mut cursor = self.tx.cursor_write::<T>()?;
        for (partial_key, indices) in index_updates {
            let mut last_shard =
                self.take_shard::<T>(&mut cursor, sharded_key_factory(partial_key, u64::MAX))?;
            last_shard.extend(indices);
            // Chunk indices and insert them in shards of N size.
            let mut chunks = last_shard.chunks(sharded_key::NUM_OF_INDICES_IN_SHARD).peekable();
            while let Some(list) = chunks.next() {
                let highest_block_number = if chunks.peek().is_some() {
                    *list.last().expect("`chunks` does not return empty list")
                } else {
                    // Insert last list with `u64::MAX`.
                    u64::MAX
                };
                cursor.insert(
                    sharded_key_factory(partial_key, highest_block_number),
                    &BlockNumberList::new_pre_sorted(list.iter().copied()),
                )?;
            }
        }
        Ok(())
    }
}

impl<TX: DbTx, N: NodeTypes> AccountReader for DatabaseProvider<TX, N> {
    fn basic_account(&self, address: &Address) -> ProviderResult<Option<Account>> {
        Ok(self.tx.get_by_encoded_key::<tables::PlainAccountState>(address)?)
    }
}

impl<TX: DbTx, N: NodeTypes> AccountExtReader for DatabaseProvider<TX, N> {
    fn changed_accounts_with_range(
        &self,
        range: impl RangeBounds<BlockNumber>,
    ) -> ProviderResult<BTreeSet<Address>> {
        self.tx
            .cursor_read::<tables::AccountChangeSets>()?
            .walk_range(range)?
            .map(|entry| {
                entry.map(|(_, account_before)| account_before.address).map_err(Into::into)
            })
            .collect()
    }

    fn basic_accounts(
        &self,
        iter: impl IntoIterator<Item = Address>,
    ) -> ProviderResult<Vec<(Address, Option<Account>)>> {
        let mut plain_accounts = self.tx.cursor_read::<tables::PlainAccountState>()?;
        Ok(iter
            .into_iter()
            .map(|address| plain_accounts.seek_exact(address).map(|a| (address, a.map(|(_, v)| v))))
            .collect::<Result<Vec<_>, _>>()?)
    }

    fn changed_accounts_and_blocks_with_range(
        &self,
        range: RangeInclusive<BlockNumber>,
    ) -> ProviderResult<BTreeMap<Address, Vec<u64>>> {
        let mut changeset_cursor = self.tx.cursor_read::<tables::AccountChangeSets>()?;

        let account_transitions = changeset_cursor.walk_range(range)?.try_fold(
            BTreeMap::new(),
            |mut accounts: BTreeMap<Address, Vec<u64>>, entry| -> ProviderResult<_> {
                let (index, account) = entry?;
                accounts.entry(account.address).or_default().push(index);
                Ok(accounts)
            },
        )?;

        Ok(account_transitions)
    }
}

impl<TX: DbTx, N: NodeTypes> StorageChangeSetReader for DatabaseProvider<TX, N> {
    fn storage_changeset(
        &self,
        block_number: BlockNumber,
    ) -> ProviderResult<Vec<(BlockNumberAddress, StorageEntry)>> {
        let range = block_number..=block_number;
        let storage_range = BlockNumberAddress::range(range);
        self.tx
            .cursor_dup_read::<tables::StorageChangeSets>()?
            .walk_range(storage_range)?
            .map(|result| -> ProviderResult<_> { Ok(result?) })
            .collect()
    }
}

impl<TX: DbTx, N: NodeTypes> ChangeSetReader for DatabaseProvider<TX, N> {
    fn account_block_changeset(
        &self,
        block_number: BlockNumber,
    ) -> ProviderResult<Vec<AccountBeforeTx>> {
        let range = block_number..=block_number;
        self.tx
            .cursor_read::<tables::AccountChangeSets>()?
            .walk_range(range)?
            .map(|result| -> ProviderResult<_> {
                let (_, account_before) = result?;
                Ok(account_before)
            })
            .collect()
    }
}

impl<TX: DbTx + 'static, N: NodeTypesForProvider> HeaderSyncGapProvider
    for DatabaseProvider<TX, N>
{
    type Header = HeaderTy<N>;

    fn local_tip_header(
        &self,
        highest_uninterrupted_block: BlockNumber,
    ) -> ProviderResult<SealedHeader<Self::Header>> {
        let static_file_provider = self.static_file_provider();

        // Make sure Headers static file is at the same height. If it's further, this
        // input execution was interrupted previously and we need to unwind the static file.
        let next_static_file_block_num = static_file_provider
            .get_highest_static_file_block(StaticFileSegment::Headers)
            .map(|id| id + 1)
            .unwrap_or_default();
        let next_block = highest_uninterrupted_block + 1;

        match next_static_file_block_num.cmp(&next_block) {
            // The node shutdown between an executed static file commit and before the database
            // commit, so we need to unwind the static files.
            Ordering::Greater => {
                let mut static_file_producer =
                    static_file_provider.latest_writer(StaticFileSegment::Headers)?;
                static_file_producer.prune_headers(next_static_file_block_num - next_block)?;
                // Since this is a database <-> static file inconsistency, we commit the change
                // straight away.
                static_file_producer.commit()?
            }
            Ordering::Less => {
                // There's either missing or corrupted files.
                return Err(ProviderError::HeaderNotFound(next_static_file_block_num.into()))
            }
            Ordering::Equal => {}
        }

        let local_head = static_file_provider
            .sealed_header(highest_uninterrupted_block)?
            .ok_or_else(|| ProviderError::HeaderNotFound(highest_uninterrupted_block.into()))?;

        Ok(local_head)
    }
}

impl<TX: DbTx + 'static, N: NodeTypesForProvider> HeaderProvider for DatabaseProvider<TX, N> {
    type Header = HeaderTy<N>;

    fn header(&self, block_hash: &BlockHash) -> ProviderResult<Option<Self::Header>> {
        if let Some(num) = self.block_number(*block_hash)? {
            Ok(self.header_by_number(num)?)
        } else {
            Ok(None)
        }
    }

    fn header_by_number(&self, num: BlockNumber) -> ProviderResult<Option<Self::Header>> {
        self.static_file_provider.get_with_static_file_or_database(
            StaticFileSegment::Headers,
            num,
            |static_file| static_file.header_by_number(num),
            || Ok(self.tx.get::<tables::Headers<Self::Header>>(num)?),
        )
    }

    fn header_td(&self, block_hash: &BlockHash) -> ProviderResult<Option<U256>> {
        if let Some(num) = self.block_number(*block_hash)? {
            self.header_td_by_number(num)
        } else {
            Ok(None)
        }
    }

    fn header_td_by_number(&self, number: BlockNumber) -> ProviderResult<Option<U256>> {
        if self.chain_spec.is_paris_active_at_block(number) &&
            let Some(td) = self.chain_spec.final_paris_total_difficulty()
        {
            // if this block is higher than the final paris(merge) block, return the final paris
            // difficulty
            return Ok(Some(td))
        }

        self.static_file_provider.get_with_static_file_or_database(
            StaticFileSegment::Headers,
            number,
            |static_file| static_file.header_td_by_number(number),
            || Ok(self.tx.get::<tables::HeaderTerminalDifficulties>(number)?.map(|td| td.0)),
        )
    }

    fn headers_range(
        &self,
        range: impl RangeBounds<BlockNumber>,
    ) -> ProviderResult<Vec<Self::Header>> {
        self.static_file_provider.get_range_with_static_file_or_database(
            StaticFileSegment::Headers,
            to_range(range),
            |static_file, range, _| static_file.headers_range(range),
            |range, _| self.cursor_read_collect::<tables::Headers<Self::Header>>(range),
            |_| true,
        )
    }

    fn sealed_header(
        &self,
        number: BlockNumber,
    ) -> ProviderResult<Option<SealedHeader<Self::Header>>> {
        self.static_file_provider.get_with_static_file_or_database(
            StaticFileSegment::Headers,
            number,
            |static_file| static_file.sealed_header(number),
            || {
                if let Some(header) = self.header_by_number(number)? {
                    let hash = self
                        .block_hash(number)?
                        .ok_or_else(|| ProviderError::HeaderNotFound(number.into()))?;
                    Ok(Some(SealedHeader::new(header, hash)))
                } else {
                    Ok(None)
                }
            },
        )
    }

    fn sealed_headers_while(
        &self,
        range: impl RangeBounds<BlockNumber>,
        predicate: impl FnMut(&SealedHeader<Self::Header>) -> bool,
    ) -> ProviderResult<Vec<SealedHeader<Self::Header>>> {
        self.static_file_provider.get_range_with_static_file_or_database(
            StaticFileSegment::Headers,
            to_range(range),
            |static_file, range, predicate| static_file.sealed_headers_while(range, predicate),
            |range, mut predicate| {
                let mut headers = vec![];
                for entry in
                    self.tx.cursor_read::<tables::Headers<Self::Header>>()?.walk_range(range)?
                {
                    let (number, header) = entry?;
                    let hash = self
                        .block_hash(number)?
                        .ok_or_else(|| ProviderError::HeaderNotFound(number.into()))?;
                    let sealed = SealedHeader::new(header, hash);
                    if !predicate(&sealed) {
                        break
                    }
                    headers.push(sealed);
                }
                Ok(headers)
            },
            predicate,
        )
    }
}

impl<TX: DbTx + 'static, N: NodeTypes> BlockHashReader for DatabaseProvider<TX, N> {
    fn block_hash(&self, number: u64) -> ProviderResult<Option<B256>> {
        self.static_file_provider.get_with_static_file_or_database(
            StaticFileSegment::Headers,
            number,
            |static_file| static_file.block_hash(number),
            || Ok(self.tx.get::<tables::CanonicalHeaders>(number)?),
        )
    }

    fn canonical_hashes_range(
        &self,
        start: BlockNumber,
        end: BlockNumber,
    ) -> ProviderResult<Vec<B256>> {
        self.static_file_provider.get_range_with_static_file_or_database(
            StaticFileSegment::Headers,
            start..end,
            |static_file, range, _| static_file.canonical_hashes_range(range.start, range.end),
            |range, _| self.cursor_read_collect::<tables::CanonicalHeaders>(range),
            |_| true,
        )
    }
}

impl<TX: DbTx + 'static, N: NodeTypes> BlockNumReader for DatabaseProvider<TX, N> {
    fn chain_info(&self) -> ProviderResult<ChainInfo> {
        let best_number = self.best_block_number()?;
        let best_hash = self.block_hash(best_number)?.unwrap_or_default();
        Ok(ChainInfo { best_hash, best_number })
    }

    fn best_block_number(&self) -> ProviderResult<BlockNumber> {
        // The best block number is tracked via the finished stage which gets updated in the same tx
        // when new blocks committed
        Ok(self
            .get_stage_checkpoint(StageId::Finish)?
            .map(|checkpoint| checkpoint.block_number)
            .unwrap_or_default())
    }

    fn last_block_number(&self) -> ProviderResult<BlockNumber> {
        Ok(self
            .tx
            .cursor_read::<tables::CanonicalHeaders>()?
            .last()?
            .map(|(num, _)| num)
            .max(
                self.static_file_provider.get_highest_static_file_block(StaticFileSegment::Headers),
            )
            .unwrap_or_default())
    }

    fn block_number(&self, hash: B256) -> ProviderResult<Option<BlockNumber>> {
        Ok(self.tx.get::<tables::HeaderNumbers>(hash)?)
    }
}

impl<TX: DbTx + 'static, N: NodeTypesForProvider> BlockReader for DatabaseProvider<TX, N> {
    type Block = BlockTy<N>;

    fn find_block_by_hash(
        &self,
        hash: B256,
        source: BlockSource,
    ) -> ProviderResult<Option<Self::Block>> {
        if source.is_canonical() {
            self.block(hash.into())
        } else {
            Ok(None)
        }
    }

    /// Returns the block with matching number from database.
    ///
    /// If the header for this block is not found, this returns `None`.
    /// If the header is found, but the transactions either do not exist, or are not indexed, this
    /// will return None.
    fn block(&self, id: BlockHashOrNumber) -> ProviderResult<Option<Self::Block>> {
        if let Some(number) = self.convert_hash_or_number(id)? &&
            let Some(header) = self.header_by_number(number)?
        {
            // If the body indices are not found, this means that the transactions either do not
            // exist in the database yet, or they do exit but are not indexed.
            // If they exist but are not indexed, we don't have enough
            // information to return the block anyways, so we return `None`.
            let Some(transactions) = self.transactions_by_block(number.into())? else {
                return Ok(None)
            };

            let body = self
                .storage
                .reader()
                .read_block_bodies(self, vec![(&header, transactions)])?
                .pop()
                .ok_or(ProviderError::InvalidStorageOutput)?;

            return Ok(Some(Self::Block::new(header, body)))
        }

        Ok(None)
    }
    fn pending_block(&self) -> ProviderResult<Option<RecoveredBlock<Self::Block>>> {
        Ok(None)
    }

    fn pending_block_and_receipts(
        &self,
    ) -> ProviderResult<Option<(RecoveredBlock<Self::Block>, Vec<Self::Receipt>)>> {
        Ok(None)
    }

    /// Returns the block with senders with matching number or hash from database.
    ///
    /// **NOTE: The transactions have invalid hashes, since they would need to be calculated on the
    /// spot, and we want fast querying.**
    ///
    /// If the header for this block is not found, this returns `None`.
    /// If the header is found, but the transactions either do not exist, or are not indexed, this
    /// will return None.
    fn recovered_block(
        &self,
        id: BlockHashOrNumber,
        transaction_kind: TransactionVariant,
    ) -> ProviderResult<Option<RecoveredBlock<Self::Block>>> {
        self.recovered_block(
            id,
            transaction_kind,
            |block_number| self.header_by_number(block_number),
            |header, body, senders| {
                Self::Block::new(header, body)
                    // Note: we're using unchecked here because we know the block contains valid txs
                    // wrt to its height and can ignore the s value check so pre
                    // EIP-2 txs are allowed
                    .try_into_recovered_unchecked(senders)
                    .map(Some)
                    .map_err(|_| ProviderError::SenderRecoveryError)
            },
        )
    }

    fn sealed_block_with_senders(
        &self,
        id: BlockHashOrNumber,
        transaction_kind: TransactionVariant,
    ) -> ProviderResult<Option<RecoveredBlock<Self::Block>>> {
        self.recovered_block(
            id,
            transaction_kind,
            |block_number| self.sealed_header(block_number),
            |header, body, senders| {
                Self::Block::new_sealed(header, body)
                    // Note: we're using unchecked here because we know the block contains valid txs
                    // wrt to its height and can ignore the s value check so pre
                    // EIP-2 txs are allowed
                    .try_with_senders_unchecked(senders)
                    .map(Some)
                    .map_err(|_| ProviderError::SenderRecoveryError)
            },
        )
    }

    fn block_range(&self, range: RangeInclusive<BlockNumber>) -> ProviderResult<Vec<Self::Block>> {
        self.block_range(
            range,
            |range| self.headers_range(range),
            |header, body, _| Ok(Self::Block::new(header, body)),
        )
    }

    fn block_with_senders_range(
        &self,
        range: RangeInclusive<BlockNumber>,
    ) -> ProviderResult<Vec<RecoveredBlock<Self::Block>>> {
        self.block_with_senders_range(
            range,
            |range| self.headers_range(range),
            |header, body, senders| {
                Self::Block::new(header, body)
                    .try_into_recovered_unchecked(senders)
                    .map_err(|_| ProviderError::SenderRecoveryError)
            },
        )
    }

    fn recovered_block_range(
        &self,
        range: RangeInclusive<BlockNumber>,
    ) -> ProviderResult<Vec<RecoveredBlock<Self::Block>>> {
        self.block_with_senders_range(
            range,
            |range| self.sealed_headers_range(range),
            |header, body, senders| {
                Self::Block::new_sealed(header, body)
                    .try_with_senders(senders)
                    .map_err(|_| ProviderError::SenderRecoveryError)
            },
        )
    }
}

impl<TX: DbTx + 'static, N: NodeTypesForProvider> TransactionsProviderExt
    for DatabaseProvider<TX, N>
{
    /// Recovers transaction hashes by walking through `Transactions` table and
    /// calculating them in a parallel manner. Returned unsorted.
    fn transaction_hashes_by_range(
        &self,
        tx_range: Range<TxNumber>,
    ) -> ProviderResult<Vec<(TxHash, TxNumber)>> {
        self.static_file_provider.get_range_with_static_file_or_database(
            StaticFileSegment::Transactions,
            tx_range,
            |static_file, range, _| static_file.transaction_hashes_by_range(range),
            |tx_range, _| {
                let mut tx_cursor = self.tx.cursor_read::<tables::Transactions<TxTy<N>>>()?;
                let tx_range_size = tx_range.clone().count();
                let tx_walker = tx_cursor.walk_range(tx_range)?;

                let chunk_size = (tx_range_size / rayon::current_num_threads()).max(1);
                let mut channels = Vec::with_capacity(chunk_size);
                let mut transaction_count = 0;

                #[inline]
                fn calculate_hash<T>(
                    entry: Result<(TxNumber, T), DatabaseError>,
                    rlp_buf: &mut Vec<u8>,
                ) -> Result<(B256, TxNumber), Box<ProviderError>>
                where
                    T: Encodable2718,
                {
                    let (tx_id, tx) = entry.map_err(|e| Box::new(e.into()))?;
                    tx.encode_2718(rlp_buf);
                    Ok((keccak256(rlp_buf), tx_id))
                }

                for chunk in &tx_walker.chunks(chunk_size) {
                    let (tx, rx) = mpsc::channel();
                    channels.push(rx);

                    // Note: Unfortunate side-effect of how chunk is designed in itertools (it is
                    // not Send)
                    let chunk: Vec<_> = chunk.collect();
                    transaction_count += chunk.len();

                    // Spawn the task onto the global rayon pool
                    // This task will send the results through the channel after it has calculated
                    // the hash.
                    rayon::spawn(move || {
                        let mut rlp_buf = Vec::with_capacity(128);
                        for entry in chunk {
                            rlp_buf.clear();
                            let _ = tx.send(calculate_hash(entry, &mut rlp_buf));
                        }
                    });
                }
                let mut tx_list = Vec::with_capacity(transaction_count);

                // Iterate over channels and append the tx hashes unsorted
                for channel in channels {
                    while let Ok(tx) = channel.recv() {
                        let (tx_hash, tx_id) = tx.map_err(|boxed| *boxed)?;
                        tx_list.push((tx_hash, tx_id));
                    }
                }

                Ok(tx_list)
            },
            |_| true,
        )
    }
}

// Calculates the hash of the given transaction
impl<TX: DbTx + 'static, N: NodeTypesForProvider> TransactionsProvider for DatabaseProvider<TX, N> {
    type Transaction = TxTy<N>;

    fn transaction_id(&self, tx_hash: TxHash) -> ProviderResult<Option<TxNumber>> {
        Ok(self.tx.get::<tables::TransactionHashNumbers>(tx_hash)?)
    }

    fn transaction_by_id(&self, id: TxNumber) -> ProviderResult<Option<Self::Transaction>> {
        self.static_file_provider.get_with_static_file_or_database(
            StaticFileSegment::Transactions,
            id,
            |static_file| static_file.transaction_by_id(id),
            || Ok(self.tx.get::<tables::Transactions<Self::Transaction>>(id)?),
        )
    }

    fn transaction_by_id_unhashed(
        &self,
        id: TxNumber,
    ) -> ProviderResult<Option<Self::Transaction>> {
        self.static_file_provider.get_with_static_file_or_database(
            StaticFileSegment::Transactions,
            id,
            |static_file| static_file.transaction_by_id_unhashed(id),
            || Ok(self.tx.get::<tables::Transactions<Self::Transaction>>(id)?),
        )
    }

    fn transaction_by_hash(&self, hash: TxHash) -> ProviderResult<Option<Self::Transaction>> {
        if let Some(id) = self.transaction_id(hash)? {
            Ok(self.transaction_by_id_unhashed(id)?)
        } else {
            Ok(None)
        }
    }

    fn transaction_by_hash_with_meta(
        &self,
        tx_hash: TxHash,
    ) -> ProviderResult<Option<(Self::Transaction, TransactionMeta)>> {
        let mut transaction_cursor = self.tx.cursor_read::<tables::TransactionBlocks>()?;
        if let Some(transaction_id) = self.transaction_id(tx_hash)? &&
            let Some(transaction) = self.transaction_by_id_unhashed(transaction_id)? &&
            let Some(block_number) =
                transaction_cursor.seek(transaction_id).map(|b| b.map(|(_, bn)| bn))? &&
            let Some(sealed_header) = self.sealed_header(block_number)?
        {
            let (header, block_hash) = sealed_header.split();
            if let Some(block_body) = self.block_body_indices(block_number)? {
                // the index of the tx in the block is the offset:
                // len([start..tx_id])
                // NOTE: `transaction_id` is always `>=` the block's first
                // index
                let index = transaction_id - block_body.first_tx_num();

                let meta = TransactionMeta {
                    tx_hash,
                    index,
                    block_hash,
                    block_number,
                    base_fee: header.base_fee_per_gas(),
                    excess_blob_gas: header.excess_blob_gas(),
                    timestamp: header.timestamp(),
                };

                return Ok(Some((transaction, meta)))
            }
        }

        Ok(None)
    }

    fn transaction_block(&self, id: TxNumber) -> ProviderResult<Option<BlockNumber>> {
        let mut cursor = self.tx.cursor_read::<tables::TransactionBlocks>()?;
        Ok(cursor.seek(id)?.map(|(_, bn)| bn))
    }

    fn transactions_by_block(
        &self,
        id: BlockHashOrNumber,
    ) -> ProviderResult<Option<Vec<Self::Transaction>>> {
        let mut tx_cursor = self.tx.cursor_read::<tables::Transactions<Self::Transaction>>()?;

        if let Some(block_number) = self.convert_hash_or_number(id)? &&
            let Some(body) = self.block_body_indices(block_number)?
        {
            let tx_range = body.tx_num_range();
            return if tx_range.is_empty() {
                Ok(Some(Vec::new()))
            } else {
                Ok(Some(self.transactions_by_tx_range_with_cursor(tx_range, &mut tx_cursor)?))
            }
        }
        Ok(None)
    }

    fn transactions_by_block_range(
        &self,
        range: impl RangeBounds<BlockNumber>,
    ) -> ProviderResult<Vec<Vec<Self::Transaction>>> {
        let range = to_range(range);
        let mut tx_cursor = self.tx.cursor_read::<tables::Transactions<Self::Transaction>>()?;

        self.block_body_indices_range(range.start..=range.end.saturating_sub(1))?
            .into_iter()
            .map(|body| {
                let tx_num_range = body.tx_num_range();
                if tx_num_range.is_empty() {
                    Ok(Vec::new())
                } else {
                    Ok(self
                        .transactions_by_tx_range_with_cursor(tx_num_range, &mut tx_cursor)?
                        .into_iter()
                        .collect())
                }
            })
            .collect()
    }

    fn transactions_by_tx_range(
        &self,
        range: impl RangeBounds<TxNumber>,
    ) -> ProviderResult<Vec<Self::Transaction>> {
        self.transactions_by_tx_range_with_cursor(
            range,
            &mut self.tx.cursor_read::<tables::Transactions<_>>()?,
        )
    }

    fn senders_by_tx_range(
        &self,
        range: impl RangeBounds<TxNumber>,
    ) -> ProviderResult<Vec<Address>> {
        self.cursor_read_collect::<tables::TransactionSenders>(range)
    }

    fn transaction_sender(&self, id: TxNumber) -> ProviderResult<Option<Address>> {
        Ok(self.tx.get::<tables::TransactionSenders>(id)?)
    }
}

impl<TX: DbTx + 'static, N: NodeTypesForProvider> ReceiptProvider for DatabaseProvider<TX, N> {
    type Receipt = ReceiptTy<N>;

    fn receipt(&self, id: TxNumber) -> ProviderResult<Option<Self::Receipt>> {
        self.static_file_provider.get_with_static_file_or_database(
            StaticFileSegment::Receipts,
            id,
            |static_file| static_file.receipt(id),
            || Ok(self.tx.get::<tables::Receipts<Self::Receipt>>(id)?),
        )
    }

    fn receipt_by_hash(&self, hash: TxHash) -> ProviderResult<Option<Self::Receipt>> {
        if let Some(id) = self.transaction_id(hash)? {
            self.receipt(id)
        } else {
            Ok(None)
        }
    }

    fn receipts_by_block(
        &self,
        block: BlockHashOrNumber,
    ) -> ProviderResult<Option<Vec<Self::Receipt>>> {
        if let Some(number) = self.convert_hash_or_number(block)? &&
            let Some(body) = self.block_body_indices(number)?
        {
            let tx_range = body.tx_num_range();
            return if tx_range.is_empty() {
                Ok(Some(Vec::new()))
            } else {
                self.receipts_by_tx_range(tx_range).map(Some)
            }
        }
        Ok(None)
    }

    fn receipts_by_tx_range(
        &self,
        range: impl RangeBounds<TxNumber>,
    ) -> ProviderResult<Vec<Self::Receipt>> {
        self.static_file_provider.get_range_with_static_file_or_database(
            StaticFileSegment::Receipts,
            to_range(range),
            |static_file, range, _| static_file.receipts_by_tx_range(range),
            |range, _| self.cursor_read_collect::<tables::Receipts<Self::Receipt>>(range),
            |_| true,
        )
    }

    fn receipts_by_block_range(
        &self,
        block_range: RangeInclusive<BlockNumber>,
    ) -> ProviderResult<Vec<Vec<Self::Receipt>>> {
        if block_range.is_empty() {
            return Ok(Vec::new());
        }

        // collect block body indices for each block in the range
        let mut block_body_indices = Vec::new();
        for block_num in block_range {
            if let Some(indices) = self.block_body_indices(block_num)? {
                block_body_indices.push(indices);
            } else {
                // use default indices for missing blocks (empty block)
                block_body_indices.push(StoredBlockBodyIndices::default());
            }
        }

        if block_body_indices.is_empty() {
            return Ok(Vec::new());
        }

        // find blocks with transactions to determine transaction range
        let non_empty_blocks: Vec<_> =
            block_body_indices.iter().filter(|indices| indices.tx_count > 0).collect();

        if non_empty_blocks.is_empty() {
            // all blocks are empty
            return Ok(vec![Vec::new(); block_body_indices.len()]);
        }

        // calculate the overall transaction range
        let first_tx = non_empty_blocks[0].first_tx_num();
        let last_tx = non_empty_blocks[non_empty_blocks.len() - 1].last_tx_num();

        // fetch all receipts in the transaction range
        let all_receipts = self.receipts_by_tx_range(first_tx..=last_tx)?;
        let mut receipts_iter = all_receipts.into_iter();

        // distribute receipts to their respective blocks
        let mut result = Vec::with_capacity(block_body_indices.len());
        for indices in &block_body_indices {
            if indices.tx_count == 0 {
                result.push(Vec::new());
            } else {
                let block_receipts =
                    receipts_iter.by_ref().take(indices.tx_count as usize).collect();
                result.push(block_receipts);
            }
        }

        Ok(result)
    }
}

impl<TX: DbTx + 'static, N: NodeTypesForProvider> BlockBodyIndicesProvider
    for DatabaseProvider<TX, N>
{
    fn block_body_indices(&self, num: u64) -> ProviderResult<Option<StoredBlockBodyIndices>> {
        Ok(self.tx.get::<tables::BlockBodyIndices>(num)?)
    }

    fn block_body_indices_range(
        &self,
        range: RangeInclusive<BlockNumber>,
    ) -> ProviderResult<Vec<StoredBlockBodyIndices>> {
        self.cursor_read_collect::<tables::BlockBodyIndices>(range)
    }
}

impl<TX: DbTx, N: NodeTypes> StageCheckpointReader for DatabaseProvider<TX, N> {
    fn get_stage_checkpoint(&self, id: StageId) -> ProviderResult<Option<StageCheckpoint>> {
        Ok(if let Some(encoded) = id.get_pre_encoded() {
            self.tx.get_by_encoded_key::<tables::StageCheckpoints>(encoded)?
        } else {
            self.tx.get::<tables::StageCheckpoints>(id.to_string())?
        })
    }

    /// Get stage checkpoint progress.
    fn get_stage_checkpoint_progress(&self, id: StageId) -> ProviderResult<Option<Vec<u8>>> {
        Ok(self.tx.get::<tables::StageCheckpointProgresses>(id.to_string())?)
    }

    fn get_all_checkpoints(&self) -> ProviderResult<Vec<(String, StageCheckpoint)>> {
        self.tx
            .cursor_read::<tables::StageCheckpoints>()?
            .walk(None)?
            .collect::<Result<Vec<(String, StageCheckpoint)>, _>>()
            .map_err(ProviderError::Database)
    }
}

impl<TX: DbTxMut, N: NodeTypes> StageCheckpointWriter for DatabaseProvider<TX, N> {
    /// Save stage checkpoint.
    fn save_stage_checkpoint(
        &self,
        id: StageId,
        checkpoint: StageCheckpoint,
    ) -> ProviderResult<()> {
        Ok(self.tx.put::<tables::StageCheckpoints>(id.to_string(), checkpoint)?)
    }

    /// Save stage checkpoint progress.
    fn save_stage_checkpoint_progress(
        &self,
        id: StageId,
        checkpoint: Vec<u8>,
    ) -> ProviderResult<()> {
        Ok(self.tx.put::<tables::StageCheckpointProgresses>(id.to_string(), checkpoint)?)
    }

    fn update_pipeline_stages(
        &self,
        block_number: BlockNumber,
        drop_stage_checkpoint: bool,
    ) -> ProviderResult<()> {
        // iterate over all existing stages in the table and update its progress.
        let mut cursor = self.tx.cursor_write::<tables::StageCheckpoints>()?;
        for stage_id in StageId::ALL {
            let (_, checkpoint) = cursor.seek_exact(stage_id.to_string())?.unwrap_or_default();
            cursor.upsert(
                stage_id.to_string(),
                &StageCheckpoint {
                    block_number,
                    ..if drop_stage_checkpoint { Default::default() } else { checkpoint }
                },
            )?;
        }

        Ok(())
    }
}

impl<TX: DbTx + 'static, N: NodeTypes> StorageReader for DatabaseProvider<TX, N> {
    fn plain_state_storages(
        &self,
        addresses_with_keys: impl IntoIterator<Item = (Address, impl IntoIterator<Item = B256>)>,
    ) -> ProviderResult<Vec<(Address, Vec<StorageEntry>)>> {
        let mut plain_storage = self.tx.cursor_dup_read::<tables::PlainStorageState>()?;

        addresses_with_keys
            .into_iter()
            .map(|(address, storage)| {
                storage
                    .into_iter()
                    .map(|key| -> ProviderResult<_> {
                        Ok(plain_storage
                            .seek_by_key_subkey(address, key)?
                            .filter(|v| v.key == key)
                            .unwrap_or_else(|| StorageEntry { key, value: Default::default() }))
                    })
                    .collect::<ProviderResult<Vec<_>>>()
                    .map(|storage| (address, storage))
            })
            .collect::<ProviderResult<Vec<(_, _)>>>()
    }

    fn changed_storages_with_range(
        &self,
        range: RangeInclusive<BlockNumber>,
    ) -> ProviderResult<BTreeMap<Address, BTreeSet<B256>>> {
        self.tx
            .cursor_read::<tables::StorageChangeSets>()?
            .walk_range(BlockNumberAddress::range(range))?
            // fold all storages and save its old state so we can remove it from HashedStorage
            // it is needed as it is dup table.
            .try_fold(BTreeMap::new(), |mut accounts: BTreeMap<Address, BTreeSet<B256>>, entry| {
                let (BlockNumberAddress((_, address)), storage_entry) = entry?;
                accounts.entry(address).or_default().insert(storage_entry.key);
                Ok(accounts)
            })
    }

    fn changed_storages_and_blocks_with_range(
        &self,
        range: RangeInclusive<BlockNumber>,
    ) -> ProviderResult<BTreeMap<(Address, B256), Vec<u64>>> {
        let mut changeset_cursor = self.tx.cursor_read::<tables::StorageChangeSets>()?;

        let storage_changeset_lists =
            changeset_cursor.walk_range(BlockNumberAddress::range(range))?.try_fold(
                BTreeMap::new(),
                |mut storages: BTreeMap<(Address, B256), Vec<u64>>, entry| -> ProviderResult<_> {
                    let (index, storage) = entry?;
                    storages
                        .entry((index.address(), storage.key))
                        .or_default()
                        .push(index.block_number());
                    Ok(storages)
                },
            )?;

        Ok(storage_changeset_lists)
    }
}

impl<TX: DbTxMut + DbTx + 'static, N: NodeTypesForProvider> StateWriter
    for DatabaseProvider<TX, N>
{
    type Receipt = ReceiptTy<N>;

    fn write_state(
        &self,
        execution_outcome: &ExecutionOutcome<Self::Receipt>,
        is_value_known: OriginalValuesKnown,
        write_receipts_to: StorageLocation,
    ) -> ProviderResult<()> {
        let first_block = execution_outcome.first_block();
        let block_count = execution_outcome.len() as u64;
        let last_block = execution_outcome.last_block();
        let block_range = first_block..=last_block;

        let tip = self.last_block_number()?.max(last_block);

        let (plain_state, reverts) =
            execution_outcome.bundle.to_plain_state_and_reverts(is_value_known);

        self.write_state_reverts(reverts, first_block)?;
        self.write_state_changes(plain_state)?;

        // Fetch the first transaction number for each block in the range
        let block_indices: Vec<_> = self
            .block_body_indices_range(block_range)?
            .into_iter()
            .map(|b| b.first_tx_num)
            .collect();

        // Ensure all expected blocks are present.
        if block_indices.len() < block_count as usize {
            let missing_blocks = block_count - block_indices.len() as u64;
            return Err(ProviderError::BlockBodyIndicesNotFound(
                last_block.saturating_sub(missing_blocks - 1),
            ));
        }

        let has_receipts_pruning = self.prune_modes.has_receipts_pruning();

        // Prepare receipts cursor if we are going to write receipts to the database
        //
        // We are writing to database if requested or if there's any kind of receipt pruning
        // configured
        let mut receipts_cursor = (write_receipts_to.database() || has_receipts_pruning)
            .then(|| self.tx.cursor_write::<tables::Receipts<Self::Receipt>>())
            .transpose()?;

        // Prepare receipts static writer if we are going to write receipts to static files
        //
        // We are writing to static files if requested and if there's no receipt pruning configured
        let mut receipts_static_writer = (write_receipts_to.static_files() &&
            !has_receipts_pruning)
            .then(|| self.static_file_provider.get_writer(first_block, StaticFileSegment::Receipts))
            .transpose()?;

        let has_contract_log_filter = !self.prune_modes.receipts_log_filter.is_empty();
        let contract_log_pruner = self.prune_modes.receipts_log_filter.group_by_block(tip, None)?;

        // All receipts from the last 128 blocks are required for blockchain tree, even with
        // [`PruneSegment::ContractLogs`].
        let prunable_receipts =
            PruneMode::Distance(MINIMUM_PRUNING_DISTANCE).should_prune(first_block, tip);

        // Prepare set of addresses which logs should not be pruned.
        let mut allowed_addresses: HashSet<Address, _> = HashSet::new();
        for (_, addresses) in contract_log_pruner.range(..first_block) {
            allowed_addresses.extend(addresses.iter().copied());
        }

        for (idx, (receipts, first_tx_index)) in
            execution_outcome.receipts.iter().zip(block_indices).enumerate()
        {
            let block_number = first_block + idx as u64;

            // Increment block number for receipts static file writer
            if let Some(writer) = receipts_static_writer.as_mut() {
                writer.increment_block(block_number)?;
            }

            // Skip writing receipts if pruning configuration requires us to.
            if prunable_receipts &&
                self.prune_modes
                    .receipts
                    .is_some_and(|mode| mode.should_prune(block_number, tip))
            {
                continue
            }

            // If there are new addresses to retain after this block number, track them
            if let Some(new_addresses) = contract_log_pruner.get(&block_number) {
                allowed_addresses.extend(new_addresses.iter().copied());
            }

            for (idx, receipt) in receipts.iter().enumerate() {
                let receipt_idx = first_tx_index + idx as u64;
                // Skip writing receipt if log filter is active and it does not have any logs to
                // retain
                if prunable_receipts &&
                    has_contract_log_filter &&
                    !receipt.logs().iter().any(|log| allowed_addresses.contains(&log.address))
                {
                    continue
                }

                if let Some(writer) = &mut receipts_static_writer {
                    writer.append_receipt(receipt_idx, receipt)?;
                }

                if let Some(cursor) = &mut receipts_cursor {
                    cursor.append(receipt_idx, receipt)?;
                }
            }
        }

        Ok(())
    }

    fn write_state_reverts(
        &self,
        reverts: PlainStateReverts,
        first_block: BlockNumber,
    ) -> ProviderResult<()> {
        // Write storage changes
        tracing::trace!("Writing storage changes");
        let mut storages_cursor = self.tx_ref().cursor_dup_write::<tables::PlainStorageState>()?;
        let mut storage_changeset_cursor =
            self.tx_ref().cursor_dup_write::<tables::StorageChangeSets>()?;
        for (block_index, mut storage_changes) in reverts.storage.into_iter().enumerate() {
            let block_number = first_block + block_index as BlockNumber;

            tracing::trace!(block_number, "Writing block change");
            // sort changes by address.
            storage_changes.par_sort_unstable_by_key(|a| a.address);
            for PlainStorageRevert { address, wiped, storage_revert } in storage_changes {
                let storage_id = BlockNumberAddress((block_number, address));

                let mut storage = storage_revert
                    .into_iter()
                    .map(|(k, v)| (B256::new(k.to_be_bytes()), v))
                    .collect::<Vec<_>>();
                // sort storage slots by key.
                storage.par_sort_unstable_by_key(|a| a.0);

                // If we are writing the primary storage wipe transition, the pre-existing plain
                // storage state has to be taken from the database and written to storage history.
                // See [StorageWipe::Primary] for more details.
                //
                // TODO(mediocregopher): This could be rewritten in a way which doesn't require
                // collecting wiped entries into a Vec like this, see
                // `write_storage_trie_changesets`.
                let mut wiped_storage = Vec::new();
                if wiped {
                    tracing::trace!(?address, "Wiping storage");
                    if let Some((_, entry)) = storages_cursor.seek_exact(address)? {
                        wiped_storage.push((entry.key, entry.value));
                        while let Some(entry) = storages_cursor.next_dup_val()? {
                            wiped_storage.push((entry.key, entry.value))
                        }
                    }
                }

                tracing::trace!(?address, ?storage, "Writing storage reverts");
                for (key, value) in StorageRevertsIter::new(storage, wiped_storage) {
                    storage_changeset_cursor.append_dup(storage_id, StorageEntry { key, value })?;
                }
            }
        }

        // Write account changes
        tracing::trace!("Writing account changes");
        let mut account_changeset_cursor =
            self.tx_ref().cursor_dup_write::<tables::AccountChangeSets>()?;

        for (block_index, mut account_block_reverts) in reverts.accounts.into_iter().enumerate() {
            let block_number = first_block + block_index as BlockNumber;
            // Sort accounts by address.
            account_block_reverts.par_sort_by_key(|a| a.0);

            for (address, info) in account_block_reverts {
                account_changeset_cursor.append_dup(
                    block_number,
                    AccountBeforeTx { address, info: info.map(Into::into) },
                )?;
            }
        }

        Ok(())
    }

    fn write_state_changes(&self, mut changes: StateChangeset) -> ProviderResult<()> {
        // sort all entries so they can be written to database in more performant way.
        // and take smaller memory footprint.
        changes.accounts.par_sort_by_key(|a| a.0);
        changes.storage.par_sort_by_key(|a| a.address);
        changes.contracts.par_sort_by_key(|a| a.0);

        // Write new account state
        tracing::trace!(len = changes.accounts.len(), "Writing new account state");
        let mut accounts_cursor = self.tx_ref().cursor_write::<tables::PlainAccountState>()?;
        // write account to database.
        for (address, account) in changes.accounts {
            if let Some(account) = account {
                tracing::trace!(?address, "Updating plain state account");
                accounts_cursor.upsert(address, &account.into())?;
            } else if accounts_cursor.seek_exact(address)?.is_some() {
                tracing::trace!(?address, "Deleting plain state account");
                accounts_cursor.delete_current()?;
            }
        }

        // Write bytecode
        tracing::trace!(len = changes.contracts.len(), "Writing bytecodes");
        let mut bytecodes_cursor = self.tx_ref().cursor_write::<tables::Bytecodes>()?;
        for (hash, bytecode) in changes.contracts {
            bytecodes_cursor.upsert(hash, &Bytecode(bytecode))?;
        }

        // Write new storage state and wipe storage if needed.
        tracing::trace!(len = changes.storage.len(), "Writing new storage state");
        let mut storages_cursor = self.tx_ref().cursor_dup_write::<tables::PlainStorageState>()?;
        for PlainStorageChangeset { address, wipe_storage, storage } in changes.storage {
            // Wiping of storage.
            if wipe_storage && storages_cursor.seek_exact(address)?.is_some() {
                storages_cursor.delete_current_duplicates()?;
            }
            // cast storages to B256.
            let mut storage = storage
                .into_iter()
                .map(|(k, value)| StorageEntry { key: k.into(), value })
                .collect::<Vec<_>>();
            // sort storage slots by key.
            storage.par_sort_unstable_by_key(|a| a.key);

            for entry in storage {
                tracing::trace!(?address, ?entry.key, "Updating plain state storage");
                if let Some(db_entry) = storages_cursor.seek_by_key_subkey(address, entry.key)? &&
                    db_entry.key == entry.key
                {
                    storages_cursor.delete_current()?;
                }

                if !entry.value.is_zero() {
                    storages_cursor.upsert(address, &entry)?;
                }
            }
        }

        Ok(())
    }

    fn write_hashed_state(&self, hashed_state: &HashedPostStateSorted) -> ProviderResult<()> {
        // Write hashed account updates.
        let mut hashed_accounts_cursor = self.tx_ref().cursor_write::<tables::HashedAccounts>()?;
        for (hashed_address, account) in hashed_state.accounts().accounts_sorted() {
            if let Some(account) = account {
                hashed_accounts_cursor.upsert(hashed_address, &account)?;
            } else if hashed_accounts_cursor.seek_exact(hashed_address)?.is_some() {
                hashed_accounts_cursor.delete_current()?;
            }
        }

        // Write hashed storage changes.
        let sorted_storages = hashed_state.account_storages().iter().sorted_by_key(|(key, _)| *key);
        let mut hashed_storage_cursor =
            self.tx_ref().cursor_dup_write::<tables::HashedStorages>()?;
        for (hashed_address, storage) in sorted_storages {
            if storage.is_wiped() && hashed_storage_cursor.seek_exact(*hashed_address)?.is_some() {
                hashed_storage_cursor.delete_current_duplicates()?;
            }

            for (hashed_slot, value) in storage.storage_slots_sorted() {
                let entry = StorageEntry { key: hashed_slot, value };
                if let Some(db_entry) =
                    hashed_storage_cursor.seek_by_key_subkey(*hashed_address, entry.key)? &&
                    db_entry.key == entry.key
                {
                    hashed_storage_cursor.delete_current()?;
                }

                if !entry.value.is_zero() {
                    hashed_storage_cursor.upsert(*hashed_address, &entry)?;
                }
            }
        }

        Ok(())
    }

    /// Remove the last N blocks of state.
    ///
    /// The latest state will be unwound
    ///
    /// 1. Iterate over the [`BlockBodyIndices`][tables::BlockBodyIndices] table to get all the
    ///    transaction ids.
    /// 2. Iterate over the [`StorageChangeSets`][tables::StorageChangeSets] table and the
    ///    [`AccountChangeSets`][tables::AccountChangeSets] tables in reverse order to reconstruct
    ///    the changesets.
    ///    - In order to have both the old and new values in the changesets, we also access the
    ///      plain state tables.
    /// 3. While iterating over the changeset tables, if we encounter a new account or storage slot,
    ///    we:
    ///     1. Take the old value from the changeset
    ///     2. Take the new value from the plain state
    ///     3. Save the old value to the local state
    /// 4. While iterating over the changeset tables, if we encounter an account/storage slot we
    ///    have seen before we:
    ///     1. Take the old value from the changeset
    ///     2. Take the new value from the local state
    ///     3. Set the local state to the value in the changeset
    fn remove_state_above(
        &self,
        block: BlockNumber,
        remove_receipts_from: StorageLocation,
    ) -> ProviderResult<()> {
        let range = block + 1..=self.last_block_number()?;

        if range.is_empty() {
            return Ok(());
        }

        // We are not removing block meta as it is used to get block changesets.
        let block_bodies = self.block_body_indices_range(range.clone())?;

        // get transaction receipts
        let from_transaction_num =
            block_bodies.first().expect("already checked if there are blocks").first_tx_num();

        let storage_range = BlockNumberAddress::range(range.clone());

        let storage_changeset = self.take::<tables::StorageChangeSets>(storage_range)?;
        let account_changeset = self.take::<tables::AccountChangeSets>(range)?;

        // This is not working for blocks that are not at tip. as plain state is not the last
        // state of end range. We should rename the functions or add support to access
        // History state. Accessing history state can be tricky but we are not gaining
        // anything.
        let mut plain_accounts_cursor = self.tx.cursor_write::<tables::PlainAccountState>()?;
        let mut plain_storage_cursor = self.tx.cursor_dup_write::<tables::PlainStorageState>()?;

        let (state, _) = self.populate_bundle_state(
            account_changeset,
            storage_changeset,
            &mut plain_accounts_cursor,
            &mut plain_storage_cursor,
        )?;

        // iterate over local plain state remove all account and all storages.
        for (address, (old_account, new_account, storage)) in &state {
            // revert account if needed.
            if old_account != new_account {
                let existing_entry = plain_accounts_cursor.seek_exact(*address)?;
                if let Some(account) = old_account {
                    plain_accounts_cursor.upsert(*address, account)?;
                } else if existing_entry.is_some() {
                    plain_accounts_cursor.delete_current()?;
                }
            }

            // revert storages
            for (storage_key, (old_storage_value, _new_storage_value)) in storage {
                let storage_entry = StorageEntry { key: *storage_key, value: *old_storage_value };
                // delete previous value
                // TODO: This does not use dupsort features
                if plain_storage_cursor
                    .seek_by_key_subkey(*address, *storage_key)?
                    .filter(|s| s.key == *storage_key)
                    .is_some()
                {
                    plain_storage_cursor.delete_current()?
                }

                // insert value if needed
                if !old_storage_value.is_zero() {
                    plain_storage_cursor.upsert(*address, &storage_entry)?;
                }
            }
        }

        self.remove_receipts_from(from_transaction_num, block, remove_receipts_from)?;

        Ok(())
    }

    /// Take the last N blocks of state, recreating the [`ExecutionOutcome`].
    ///
    /// The latest state will be unwound and returned back with all the blocks
    ///
    /// 1. Iterate over the [`BlockBodyIndices`][tables::BlockBodyIndices] table to get all the
    ///    transaction ids.
    /// 2. Iterate over the [`StorageChangeSets`][tables::StorageChangeSets] table and the
    ///    [`AccountChangeSets`][tables::AccountChangeSets] tables in reverse order to reconstruct
    ///    the changesets.
    ///    - In order to have both the old and new values in the changesets, we also access the
    ///      plain state tables.
    /// 3. While iterating over the changeset tables, if we encounter a new account or storage slot,
    ///    we:
    ///     1. Take the old value from the changeset
    ///     2. Take the new value from the plain state
    ///     3. Save the old value to the local state
    /// 4. While iterating over the changeset tables, if we encounter an account/storage slot we
    ///    have seen before we:
    ///     1. Take the old value from the changeset
    ///     2. Take the new value from the local state
    ///     3. Set the local state to the value in the changeset
    fn take_state_above(
        &self,
        block: BlockNumber,
        remove_receipts_from: StorageLocation,
    ) -> ProviderResult<ExecutionOutcome<Self::Receipt>> {
        let range = block + 1..=self.last_block_number()?;

        if range.is_empty() {
            return Ok(ExecutionOutcome::default())
        }
        let start_block_number = *range.start();

        // We are not removing block meta as it is used to get block changesets.
        let block_bodies = self.block_body_indices_range(range.clone())?;

        // get transaction receipts
        let from_transaction_num =
            block_bodies.first().expect("already checked if there are blocks").first_tx_num();
        let to_transaction_num =
            block_bodies.last().expect("already checked if there are blocks").last_tx_num();

        let storage_range = BlockNumberAddress::range(range.clone());

        let storage_changeset = self.take::<tables::StorageChangeSets>(storage_range)?;
        let account_changeset = self.take::<tables::AccountChangeSets>(range)?;

        // This is not working for blocks that are not at tip. as plain state is not the last
        // state of end range. We should rename the functions or add support to access
        // History state. Accessing history state can be tricky but we are not gaining
        // anything.
        let mut plain_accounts_cursor = self.tx.cursor_write::<tables::PlainAccountState>()?;
        let mut plain_storage_cursor = self.tx.cursor_dup_write::<tables::PlainStorageState>()?;

        // populate bundle state and reverts from changesets / state cursors, to iterate over,
        // remove, and return later
        let (state, reverts) = self.populate_bundle_state(
            account_changeset,
            storage_changeset,
            &mut plain_accounts_cursor,
            &mut plain_storage_cursor,
        )?;

        // iterate over local plain state remove all account and all storages.
        for (address, (old_account, new_account, storage)) in &state {
            // revert account if needed.
            if old_account != new_account {
                let existing_entry = plain_accounts_cursor.seek_exact(*address)?;
                if let Some(account) = old_account {
                    plain_accounts_cursor.upsert(*address, account)?;
                } else if existing_entry.is_some() {
                    plain_accounts_cursor.delete_current()?;
                }
            }

            // revert storages
            for (storage_key, (old_storage_value, _new_storage_value)) in storage {
                let storage_entry = StorageEntry { key: *storage_key, value: *old_storage_value };
                // delete previous value
                // TODO: This does not use dupsort features
                if plain_storage_cursor
                    .seek_by_key_subkey(*address, *storage_key)?
                    .filter(|s| s.key == *storage_key)
                    .is_some()
                {
                    plain_storage_cursor.delete_current()?
                }

                // insert value if needed
                if !old_storage_value.is_zero() {
                    plain_storage_cursor.upsert(*address, &storage_entry)?;
                }
            }
        }

        // Collect receipts into tuples (tx_num, receipt) to correctly handle pruned receipts
        let mut receipts_iter = self
            .static_file_provider
            .get_range_with_static_file_or_database(
                StaticFileSegment::Receipts,
                from_transaction_num..to_transaction_num + 1,
                |static_file, range, _| {
                    static_file
                        .receipts_by_tx_range(range.clone())
                        .map(|r| range.into_iter().zip(r).collect())
                },
                |range, _| {
                    self.tx
                        .cursor_read::<tables::Receipts<Self::Receipt>>()?
                        .walk_range(range)?
                        .map(|r| r.map_err(Into::into))
                        .collect()
                },
                |_| true,
            )?
            .into_iter()
            .peekable();

        let mut receipts = Vec::with_capacity(block_bodies.len());
        // loop break if we are at the end of the blocks.
        for block_body in block_bodies {
            let mut block_receipts = Vec::with_capacity(block_body.tx_count as usize);
            for num in block_body.tx_num_range() {
                if receipts_iter.peek().is_some_and(|(n, _)| *n == num) {
                    block_receipts.push(receipts_iter.next().unwrap().1);
                }
            }
            receipts.push(block_receipts);
        }

        self.remove_receipts_from(from_transaction_num, block, remove_receipts_from)?;

        Ok(ExecutionOutcome::new_init(
            state,
            reverts,
            Vec::new(),
            receipts,
            start_block_number,
            Vec::new(),
        ))
    }
}

impl<TX: DbTxMut + DbTx + 'static, N: NodeTypes> TrieWriter for DatabaseProvider<TX, N> {
    /// Writes trie updates. Returns the number of entries modified.
    fn write_trie_updates(&self, trie_updates: &TrieUpdates) -> ProviderResult<usize> {
        if trie_updates.is_empty() {
            return Ok(0)
        }

        // Track the number of inserted entries.
        let mut num_entries = 0;

        // Merge updated and removed nodes. Updated nodes must take precedence.
        let mut account_updates = trie_updates
            .removed_nodes_ref()
            .iter()
            .filter_map(|n| {
                (!trie_updates.account_nodes_ref().contains_key(n)).then_some((n, None))
            })
            .collect::<Vec<_>>();
        account_updates.extend(
            trie_updates.account_nodes_ref().iter().map(|(nibbles, node)| (nibbles, Some(node))),
        );
        // Sort trie node updates.
        account_updates.sort_unstable_by(|a, b| a.0.cmp(b.0));

        let tx = self.tx_ref();
        let mut account_trie_cursor = tx.cursor_write::<tables::AccountsTrie>()?;
        for (key, updated_node) in account_updates {
            let nibbles = StoredNibbles(*key);
            match updated_node {
                Some(node) => {
                    if !nibbles.0.is_empty() {
                        num_entries += 1;
                        account_trie_cursor.upsert(nibbles, node)?;
                    }
                }
                None => {
                    num_entries += 1;
                    if account_trie_cursor.seek_exact(nibbles)?.is_some() {
                        account_trie_cursor.delete_current()?;
                    }
                }
            }
        }

        num_entries += self.write_storage_trie_updates(trie_updates.storage_tries_ref().iter())?;

        Ok(num_entries)
    }

    /// Records the current values of all trie nodes which will be updated using the [`TrieUpdates`]
    /// into the trie changesets tables.
    ///
    /// The intended usage of this method is to call it _prior_ to calling `write_trie_updates` with
    /// the same [`TrieUpdates`].
    ///
    /// Returns the number of keys written.
    fn write_trie_changesets(
        &self,
        block_number: BlockNumber,
        trie_updates: &TrieUpdatesSorted,
    ) -> ProviderResult<usize> {
        let mut num_entries = 0;

        let mut changeset_cursor =
            self.tx_ref().cursor_dup_write::<tables::AccountsTrieChangeSets>()?;
        let mut curr_values_cursor = self.tx_ref().cursor_read::<tables::AccountsTrie>()?;

        for (path, _) in trie_updates.account_nodes_ref() {
            num_entries += 1;
            let node = curr_values_cursor.seek_exact(StoredNibbles(*path))?.map(|e| e.1);
            changeset_cursor.append_dup(
                block_number,
                TrieChangeSetsEntry { nibbles: StoredNibblesSubKey(*path), node },
            )?;
        }

        let mut storage_updates = trie_updates.storage_tries.iter().collect::<Vec<_>>();
        storage_updates.sort_unstable_by(|a, b| a.0.cmp(b.0));

        num_entries +=
            self.write_storage_trie_changesets(block_number, storage_updates.into_iter())?;

        Ok(num_entries)
    }
}

impl<TX: DbTxMut + DbTx + 'static, N: NodeTypes> StorageTrieWriter for DatabaseProvider<TX, N> {
<<<<<<< HEAD
    /// Writes storage trie updates from the given storage trie map.
    ///
    /// First sorts the storage trie updates by the hashed address key, writing in sorted order.
    ///
    /// Returns the number of entries modified.
    fn write_storage_trie_updates(
=======
    /// Writes storage trie updates from the given storage trie map. First sorts the storage trie
    /// updates by the hashed address, writing in sorted order.
    fn write_storage_trie_updates<'a>(
>>>>>>> aa192c25
        &self,
        storage_tries: impl Iterator<Item = (&'a B256, &'a StorageTrieUpdates)>,
    ) -> ProviderResult<usize> {
        let mut num_entries = 0;
        let mut storage_tries = storage_tries.collect::<Vec<_>>();
        storage_tries.sort_unstable_by(|a, b| a.0.cmp(b.0));
        let mut cursor = self.tx_ref().cursor_dup_write::<tables::StoragesTrie>()?;
        for (hashed_address, storage_trie_updates) in storage_tries {
            let mut db_storage_trie_cursor =
                DatabaseStorageTrieCursor::new(cursor, *hashed_address);
            num_entries +=
                db_storage_trie_cursor.write_storage_trie_updates(storage_trie_updates)?;
            cursor = db_storage_trie_cursor.cursor;
        }

        Ok(num_entries)
    }
<<<<<<< HEAD

    fn write_individual_storage_trie_updates(
        &self,
        hashed_address: B256,
        updates: &StorageTrieUpdates,
    ) -> ProviderResult<usize> {
        if updates.is_empty() {
            return Ok(0)
        }

        let cursor = self.tx_ref().cursor_dup_write::<tables::StoragesTrie>()?;
        let mut trie_db_cursor = DatabaseStorageTrieCursor::new(cursor, hashed_address);
        Ok(trie_db_cursor.write_storage_trie_updates(updates)?)
    }

    /// Records the current values of all trie nodes which will be updated using the
    /// [`StorageTrieUpdates`] into the storage trie changesets table.
    ///
    /// The intended usage of this method is to call it _prior_ to calling
    /// `write_storage_trie_updates` with the same set of [`StorageTrieUpdates`].
    ///
    /// Returns the number of keys written.
    fn write_storage_trie_changesets<'a>(
        &self,
        block_number: BlockNumber,
        storage_tries: impl Iterator<Item = (&'a B256, &'a StorageTrieUpdatesSorted)>,
    ) -> ProviderResult<usize> {
        let mut num_written = 0;

        let mut changeset_cursor =
            self.tx_ref().cursor_dup_write::<tables::StoragesTrieChangeSets>()?;

        // We hold two cursors to the same table because we use them simultaneously when an
        // account's storage is wiped. We keep them outside the for-loop so they can be re-used
        // between accounts.
        let mut changed_curr_values_cursor =
            self.tx_ref().cursor_dup_read::<tables::StoragesTrie>()?;
        let mut wiped_nodes_cursor = self.tx_ref().cursor_dup_read::<tables::StoragesTrie>()?;

        for (hashed_address, storage_trie_updates) in storage_tries {
            let changeset_key = BlockNumberHashedAddress((block_number, *hashed_address));

            // Create an iterator which produces the current values of all updated paths, or None if
            // they are currently unset.
            let curr_values_of_changed = StorageTrieCurrentValuesIter::new(
                *hashed_address,
                storage_trie_updates.storage_nodes.iter().map(|e| e.0),
                &mut changed_curr_values_cursor,
            )?;

            if storage_trie_updates.is_deleted() {
                let all_nodes = wiped_nodes_cursor.walk_dup(Some(*hashed_address), None)?;
                for wiped in storage_trie_wiped_changeset_iter(curr_values_of_changed, all_nodes)? {
                    let (path, node) = wiped?;
                    num_written += 1;
                    changeset_cursor.append_dup(
                        changeset_key,
                        TrieChangeSetsEntry { nibbles: StoredNibblesSubKey(path), node },
                    )?;
                }
            } else {
                for curr_value in curr_values_of_changed {
                    let (path, node) = curr_value?;
                    num_written += 1;
                    changeset_cursor.append_dup(
                        changeset_key,
                        TrieChangeSetsEntry { nibbles: StoredNibblesSubKey(path), node },
                    )?;
                }
            }
        }

        Ok(num_written)
    }
=======
>>>>>>> aa192c25
}

impl<TX: DbTxMut + DbTx + 'static, N: NodeTypes> HashingWriter for DatabaseProvider<TX, N> {
    fn unwind_account_hashing<'a>(
        &self,
        changesets: impl Iterator<Item = &'a (BlockNumber, AccountBeforeTx)>,
    ) -> ProviderResult<BTreeMap<B256, Option<Account>>> {
        // Aggregate all block changesets and make a list of accounts that have been changed.
        // Note that collecting and then reversing the order is necessary to ensure that the
        // changes are applied in the correct order.
        let hashed_accounts = changesets
            .into_iter()
            .map(|(_, e)| (keccak256(e.address), e.info))
            .collect::<Vec<_>>()
            .into_iter()
            .rev()
            .collect::<BTreeMap<_, _>>();

        // Apply values to HashedState, and remove the account if it's None.
        let mut hashed_accounts_cursor = self.tx.cursor_write::<tables::HashedAccounts>()?;
        for (hashed_address, account) in &hashed_accounts {
            if let Some(account) = account {
                hashed_accounts_cursor.upsert(*hashed_address, account)?;
            } else if hashed_accounts_cursor.seek_exact(*hashed_address)?.is_some() {
                hashed_accounts_cursor.delete_current()?;
            }
        }

        Ok(hashed_accounts)
    }

    fn unwind_account_hashing_range(
        &self,
        range: impl RangeBounds<BlockNumber>,
    ) -> ProviderResult<BTreeMap<B256, Option<Account>>> {
        let changesets = self
            .tx
            .cursor_read::<tables::AccountChangeSets>()?
            .walk_range(range)?
            .collect::<Result<Vec<_>, _>>()?;
        self.unwind_account_hashing(changesets.iter())
    }

    fn insert_account_for_hashing(
        &self,
        changesets: impl IntoIterator<Item = (Address, Option<Account>)>,
    ) -> ProviderResult<BTreeMap<B256, Option<Account>>> {
        let mut hashed_accounts_cursor = self.tx.cursor_write::<tables::HashedAccounts>()?;
        let hashed_accounts =
            changesets.into_iter().map(|(ad, ac)| (keccak256(ad), ac)).collect::<BTreeMap<_, _>>();
        for (hashed_address, account) in &hashed_accounts {
            if let Some(account) = account {
                hashed_accounts_cursor.upsert(*hashed_address, account)?;
            } else if hashed_accounts_cursor.seek_exact(*hashed_address)?.is_some() {
                hashed_accounts_cursor.delete_current()?;
            }
        }
        Ok(hashed_accounts)
    }

    fn unwind_storage_hashing(
        &self,
        changesets: impl Iterator<Item = (BlockNumberAddress, StorageEntry)>,
    ) -> ProviderResult<HashMap<B256, BTreeSet<B256>>> {
        // Aggregate all block changesets and make list of accounts that have been changed.
        let mut hashed_storages = changesets
            .into_iter()
            .map(|(BlockNumberAddress((_, address)), storage_entry)| {
                (keccak256(address), keccak256(storage_entry.key), storage_entry.value)
            })
            .collect::<Vec<_>>();
        hashed_storages.sort_by_key(|(ha, hk, _)| (*ha, *hk));

        // Apply values to HashedState, and remove the account if it's None.
        let mut hashed_storage_keys: HashMap<B256, BTreeSet<B256>> =
            HashMap::with_capacity_and_hasher(hashed_storages.len(), Default::default());
        let mut hashed_storage = self.tx.cursor_dup_write::<tables::HashedStorages>()?;
        for (hashed_address, key, value) in hashed_storages.into_iter().rev() {
            hashed_storage_keys.entry(hashed_address).or_default().insert(key);

            if hashed_storage
                .seek_by_key_subkey(hashed_address, key)?
                .filter(|entry| entry.key == key)
                .is_some()
            {
                hashed_storage.delete_current()?;
            }

            if !value.is_zero() {
                hashed_storage.upsert(hashed_address, &StorageEntry { key, value })?;
            }
        }
        Ok(hashed_storage_keys)
    }

    fn unwind_storage_hashing_range(
        &self,
        range: impl RangeBounds<BlockNumberAddress>,
    ) -> ProviderResult<HashMap<B256, BTreeSet<B256>>> {
        let changesets = self
            .tx
            .cursor_read::<tables::StorageChangeSets>()?
            .walk_range(range)?
            .collect::<Result<Vec<_>, _>>()?;
        self.unwind_storage_hashing(changesets.into_iter())
    }

    fn insert_storage_for_hashing(
        &self,
        storages: impl IntoIterator<Item = (Address, impl IntoIterator<Item = StorageEntry>)>,
    ) -> ProviderResult<HashMap<B256, BTreeSet<B256>>> {
        // hash values
        let hashed_storages =
            storages.into_iter().fold(BTreeMap::new(), |mut map, (address, storage)| {
                let storage = storage.into_iter().fold(BTreeMap::new(), |mut map, entry| {
                    map.insert(keccak256(entry.key), entry.value);
                    map
                });
                map.insert(keccak256(address), storage);
                map
            });

        let hashed_storage_keys = hashed_storages
            .iter()
            .map(|(hashed_address, entries)| (*hashed_address, entries.keys().copied().collect()))
            .collect();

        let mut hashed_storage_cursor = self.tx.cursor_dup_write::<tables::HashedStorages>()?;
        // Hash the address and key and apply them to HashedStorage (if Storage is None
        // just remove it);
        hashed_storages.into_iter().try_for_each(|(hashed_address, storage)| {
            storage.into_iter().try_for_each(|(key, value)| -> ProviderResult<()> {
                if hashed_storage_cursor
                    .seek_by_key_subkey(hashed_address, key)?
                    .filter(|entry| entry.key == key)
                    .is_some()
                {
                    hashed_storage_cursor.delete_current()?;
                }

                if !value.is_zero() {
                    hashed_storage_cursor.upsert(hashed_address, &StorageEntry { key, value })?;
                }
                Ok(())
            })
        })?;

        Ok(hashed_storage_keys)
    }
}

impl<TX: DbTxMut + DbTx + 'static, N: NodeTypes> HistoryWriter for DatabaseProvider<TX, N> {
    fn unwind_account_history_indices<'a>(
        &self,
        changesets: impl Iterator<Item = &'a (BlockNumber, AccountBeforeTx)>,
    ) -> ProviderResult<usize> {
        let mut last_indices = changesets
            .into_iter()
            .map(|(index, account)| (account.address, *index))
            .collect::<Vec<_>>();
        last_indices.sort_by_key(|(a, _)| *a);

        // Unwind the account history index.
        let mut cursor = self.tx.cursor_write::<tables::AccountsHistory>()?;
        for &(address, rem_index) in &last_indices {
            let partial_shard = unwind_history_shards::<_, tables::AccountsHistory, _>(
                &mut cursor,
                ShardedKey::last(address),
                rem_index,
                |sharded_key| sharded_key.key == address,
            )?;

            // Check the last returned partial shard.
            // If it's not empty, the shard needs to be reinserted.
            if !partial_shard.is_empty() {
                cursor.insert(
                    ShardedKey::last(address),
                    &BlockNumberList::new_pre_sorted(partial_shard),
                )?;
            }
        }

        let changesets = last_indices.len();
        Ok(changesets)
    }

    fn unwind_account_history_indices_range(
        &self,
        range: impl RangeBounds<BlockNumber>,
    ) -> ProviderResult<usize> {
        let changesets = self
            .tx
            .cursor_read::<tables::AccountChangeSets>()?
            .walk_range(range)?
            .collect::<Result<Vec<_>, _>>()?;
        self.unwind_account_history_indices(changesets.iter())
    }

    fn insert_account_history_index(
        &self,
        account_transitions: impl IntoIterator<Item = (Address, impl IntoIterator<Item = u64>)>,
    ) -> ProviderResult<()> {
        self.append_history_index::<_, tables::AccountsHistory>(
            account_transitions,
            ShardedKey::new,
        )
    }

    fn unwind_storage_history_indices(
        &self,
        changesets: impl Iterator<Item = (BlockNumberAddress, StorageEntry)>,
    ) -> ProviderResult<usize> {
        let mut storage_changesets = changesets
            .into_iter()
            .map(|(BlockNumberAddress((bn, address)), storage)| (address, storage.key, bn))
            .collect::<Vec<_>>();
        storage_changesets.sort_by_key(|(address, key, _)| (*address, *key));

        let mut cursor = self.tx.cursor_write::<tables::StoragesHistory>()?;
        for &(address, storage_key, rem_index) in &storage_changesets {
            let partial_shard = unwind_history_shards::<_, tables::StoragesHistory, _>(
                &mut cursor,
                StorageShardedKey::last(address, storage_key),
                rem_index,
                |storage_sharded_key| {
                    storage_sharded_key.address == address &&
                        storage_sharded_key.sharded_key.key == storage_key
                },
            )?;

            // Check the last returned partial shard.
            // If it's not empty, the shard needs to be reinserted.
            if !partial_shard.is_empty() {
                cursor.insert(
                    StorageShardedKey::last(address, storage_key),
                    &BlockNumberList::new_pre_sorted(partial_shard),
                )?;
            }
        }

        let changesets = storage_changesets.len();
        Ok(changesets)
    }

    fn unwind_storage_history_indices_range(
        &self,
        range: impl RangeBounds<BlockNumberAddress>,
    ) -> ProviderResult<usize> {
        let changesets = self
            .tx
            .cursor_read::<tables::StorageChangeSets>()?
            .walk_range(range)?
            .collect::<Result<Vec<_>, _>>()?;
        self.unwind_storage_history_indices(changesets.into_iter())
    }

    fn insert_storage_history_index(
        &self,
        storage_transitions: impl IntoIterator<Item = ((Address, B256), impl IntoIterator<Item = u64>)>,
    ) -> ProviderResult<()> {
        self.append_history_index::<_, tables::StoragesHistory>(
            storage_transitions,
            |(address, storage_key), highest_block_number| {
                StorageShardedKey::new(address, storage_key, highest_block_number)
            },
        )
    }

    fn update_history_indices(&self, range: RangeInclusive<BlockNumber>) -> ProviderResult<()> {
        // account history stage
        {
            let indices = self.changed_accounts_and_blocks_with_range(range.clone())?;
            self.insert_account_history_index(indices)?;
        }

        // storage history stage
        {
            let indices = self.changed_storages_and_blocks_with_range(range)?;
            self.insert_storage_history_index(indices)?;
        }

        Ok(())
    }
}

impl<TX: DbTxMut + DbTx + 'static, N: NodeTypesForProvider + 'static> BlockExecutionWriter
    for DatabaseProvider<TX, N>
{
    fn take_block_and_execution_above(
        &self,
        block: BlockNumber,
        remove_from: StorageLocation,
    ) -> ProviderResult<Chain<Self::Primitives>> {
        let range = block + 1..=self.last_block_number()?;

        self.unwind_trie_state_range(range.clone())?;

        // get execution res
        let execution_state = self.take_state_above(block, remove_from)?;

        let blocks = self.recovered_block_range(range)?;

        // remove block bodies it is needed for both get block range and get block execution results
        // that is why it is deleted afterwards.
        self.remove_blocks_above(block, remove_from)?;

        // Update pipeline progress
        self.update_pipeline_stages(block, true)?;

        Ok(Chain::new(blocks, execution_state, None))
    }

    fn remove_block_and_execution_above(
        &self,
        block: BlockNumber,
        remove_from: StorageLocation,
    ) -> ProviderResult<()> {
        let range = block + 1..=self.last_block_number()?;

        self.unwind_trie_state_range(range)?;

        // remove execution res
        self.remove_state_above(block, remove_from)?;

        // remove block bodies it is needed for both get block range and get block execution results
        // that is why it is deleted afterwards.
        self.remove_blocks_above(block, remove_from)?;

        // Update pipeline progress
        self.update_pipeline_stages(block, true)?;

        Ok(())
    }
}

impl<TX: DbTxMut + DbTx + 'static, N: NodeTypesForProvider + 'static> BlockWriter
    for DatabaseProvider<TX, N>
{
    type Block = BlockTy<N>;
    type Receipt = ReceiptTy<N>;

    /// Inserts the block into the database, always modifying the following tables:
    /// * [`CanonicalHeaders`](tables::CanonicalHeaders)
    /// * [`Headers`](tables::Headers)
    /// * [`HeaderNumbers`](tables::HeaderNumbers)
    /// * [`HeaderTerminalDifficulties`](tables::HeaderTerminalDifficulties)
    /// * [`BlockBodyIndices`](tables::BlockBodyIndices)
    ///
    /// If there are transactions in the block, the following tables will be modified:
    /// * [`Transactions`](tables::Transactions)
    /// * [`TransactionBlocks`](tables::TransactionBlocks)
    ///
    /// If ommers are not empty, this will modify [`BlockOmmers`](tables::BlockOmmers).
    /// If withdrawals are not empty, this will modify
    /// [`BlockWithdrawals`](tables::BlockWithdrawals).
    ///
    /// If the provider has __not__ configured full sender pruning, this will modify
    /// [`TransactionSenders`](tables::TransactionSenders).
    ///
    /// If the provider has __not__ configured full transaction lookup pruning, this will modify
    /// [`TransactionHashNumbers`](tables::TransactionHashNumbers).
    fn insert_block(
        &self,
        block: RecoveredBlock<Self::Block>,
        write_to: StorageLocation,
    ) -> ProviderResult<StoredBlockBodyIndices> {
        let block_number = block.number();

        let mut durations_recorder = metrics::DurationsRecorder::default();

        // total difficulty
        let ttd = if block_number == 0 {
            block.header().difficulty()
        } else {
            let parent_block_number = block_number - 1;
            let parent_ttd = self.header_td_by_number(parent_block_number)?.unwrap_or_default();
            durations_recorder.record_relative(metrics::Action::GetParentTD);
            parent_ttd + block.header().difficulty()
        };

        if write_to.database() {
            self.tx.put::<tables::CanonicalHeaders>(block_number, block.hash())?;
            durations_recorder.record_relative(metrics::Action::InsertCanonicalHeaders);

            // Put header with canonical hashes.
            self.tx.put::<tables::Headers<HeaderTy<N>>>(block_number, block.header().clone())?;
            durations_recorder.record_relative(metrics::Action::InsertHeaders);

            self.tx.put::<tables::HeaderTerminalDifficulties>(block_number, ttd.into())?;
            durations_recorder.record_relative(metrics::Action::InsertHeaderTerminalDifficulties);
        }

        if write_to.static_files() {
            let mut writer =
                self.static_file_provider.get_writer(block_number, StaticFileSegment::Headers)?;
            writer.append_header(block.header(), ttd, &block.hash())?;
        }

        self.tx.put::<tables::HeaderNumbers>(block.hash(), block_number)?;
        durations_recorder.record_relative(metrics::Action::InsertHeaderNumbers);

        let mut next_tx_num = self
            .tx
            .cursor_read::<tables::TransactionBlocks>()?
            .last()?
            .map(|(n, _)| n + 1)
            .unwrap_or_default();
        durations_recorder.record_relative(metrics::Action::GetNextTxNum);
        let first_tx_num = next_tx_num;

        let tx_count = block.body().transaction_count() as u64;

        // Ensures we have all the senders for the block's transactions.
        for (transaction, sender) in block.body().transactions_iter().zip(block.senders_iter()) {
            let hash = transaction.tx_hash();

            if self.prune_modes.sender_recovery.as_ref().is_none_or(|m| !m.is_full()) {
                self.tx.put::<tables::TransactionSenders>(next_tx_num, *sender)?;
            }

            if self.prune_modes.transaction_lookup.is_none_or(|m| !m.is_full()) {
                self.tx.put::<tables::TransactionHashNumbers>(*hash, next_tx_num)?;
            }
            next_tx_num += 1;
        }

        self.append_block_bodies(vec![(block_number, Some(block.into_body()))], write_to)?;

        debug!(
            target: "providers::db",
            ?block_number,
            actions = ?durations_recorder.actions,
            "Inserted block"
        );

        Ok(StoredBlockBodyIndices { first_tx_num, tx_count })
    }

    fn append_block_bodies(
        &self,
        bodies: Vec<(BlockNumber, Option<BodyTy<N>>)>,
        write_to: StorageLocation,
    ) -> ProviderResult<()> {
        let Some(from_block) = bodies.first().map(|(block, _)| *block) else { return Ok(()) };

        // Initialize writer if we will be writing transactions to staticfiles
        let mut tx_static_writer = write_to
            .static_files()
            .then(|| {
                self.static_file_provider.get_writer(from_block, StaticFileSegment::Transactions)
            })
            .transpose()?;

        let mut block_indices_cursor = self.tx.cursor_write::<tables::BlockBodyIndices>()?;
        let mut tx_block_cursor = self.tx.cursor_write::<tables::TransactionBlocks>()?;

        // Initialize cursor if we will be writing transactions to database
        let mut tx_cursor = write_to
            .database()
            .then(|| self.tx.cursor_write::<tables::Transactions<TxTy<N>>>())
            .transpose()?;

        // Get id for the next tx_num or zero if there are no transactions.
        let mut next_tx_num = tx_block_cursor.last()?.map(|(id, _)| id + 1).unwrap_or_default();

        for (block_number, body) in &bodies {
            // Increment block on static file header.
            if let Some(writer) = tx_static_writer.as_mut() {
                writer.increment_block(*block_number)?;
            }

            let tx_count = body.as_ref().map(|b| b.transactions().len() as u64).unwrap_or_default();
            let block_indices = StoredBlockBodyIndices { first_tx_num: next_tx_num, tx_count };

            let mut durations_recorder = metrics::DurationsRecorder::default();

            // insert block meta
            block_indices_cursor.append(*block_number, &block_indices)?;

            durations_recorder.record_relative(metrics::Action::InsertBlockBodyIndices);

            let Some(body) = body else { continue };

            // write transaction block index
            if !body.transactions().is_empty() {
                tx_block_cursor.append(block_indices.last_tx_num(), block_number)?;
                durations_recorder.record_relative(metrics::Action::InsertTransactionBlocks);
            }

            // write transactions
            for transaction in body.transactions() {
                if let Some(writer) = tx_static_writer.as_mut() {
                    writer.append_transaction(next_tx_num, transaction)?;
                }
                if let Some(cursor) = tx_cursor.as_mut() {
                    cursor.append(next_tx_num, transaction)?;
                }

                // Increment transaction id for each transaction.
                next_tx_num += 1;
            }
        }

        self.storage.writer().write_block_bodies(self, bodies, write_to)?;

        Ok(())
    }

    fn remove_blocks_above(
        &self,
        block: BlockNumber,
        remove_from: StorageLocation,
    ) -> ProviderResult<()> {
        for hash in self.canonical_hashes_range(block + 1, self.last_block_number()? + 1)? {
            self.tx.delete::<tables::HeaderNumbers>(hash, None)?;
        }

        // Only prune canonical headers after we've removed the block hashes as we rely on data from
        // this table in `canonical_hashes_range`.
        self.remove::<tables::CanonicalHeaders>(block + 1..)?;
        self.remove::<tables::Headers<HeaderTy<N>>>(block + 1..)?;
        self.remove::<tables::HeaderTerminalDifficulties>(block + 1..)?;

        // First transaction to be removed
        let unwind_tx_from = self
            .block_body_indices(block)?
            .map(|b| b.next_tx_num())
            .ok_or(ProviderError::BlockBodyIndicesNotFound(block))?;

        // Last transaction to be removed
        let unwind_tx_to = self
            .tx
            .cursor_read::<tables::BlockBodyIndices>()?
            .last()?
            // shouldn't happen because this was OK above
            .ok_or(ProviderError::BlockBodyIndicesNotFound(block))?
            .1
            .last_tx_num();

        if unwind_tx_from <= unwind_tx_to {
            for (hash, _) in self.transaction_hashes_by_range(unwind_tx_from..(unwind_tx_to + 1))? {
                self.tx.delete::<tables::TransactionHashNumbers>(hash, None)?;
            }
        }

        self.remove::<tables::TransactionSenders>(unwind_tx_from..)?;

        self.remove_bodies_above(block, remove_from)?;

        Ok(())
    }

    fn remove_bodies_above(
        &self,
        block: BlockNumber,
        remove_from: StorageLocation,
    ) -> ProviderResult<()> {
        self.storage.writer().remove_block_bodies_above(self, block, remove_from)?;

        // First transaction to be removed
        let unwind_tx_from = self
            .block_body_indices(block)?
            .map(|b| b.next_tx_num())
            .ok_or(ProviderError::BlockBodyIndicesNotFound(block))?;

        self.remove::<tables::BlockBodyIndices>(block + 1..)?;
        self.remove::<tables::TransactionBlocks>(unwind_tx_from..)?;

        if remove_from.database() {
            self.remove::<tables::Transactions<TxTy<N>>>(unwind_tx_from..)?;
        }

        if remove_from.static_files() {
            let static_file_tx_num = self
                .static_file_provider
                .get_highest_static_file_tx(StaticFileSegment::Transactions);

            let to_delete = static_file_tx_num
                .map(|static_tx| (static_tx + 1).saturating_sub(unwind_tx_from))
                .unwrap_or_default();

            self.static_file_provider
                .latest_writer(StaticFileSegment::Transactions)?
                .prune_transactions(to_delete, block)?;
        }

        Ok(())
    }

    /// TODO(joshie): this fn should be moved to `UnifiedStorageWriter` eventually
    fn append_blocks_with_state(
        &self,
        blocks: Vec<RecoveredBlock<Self::Block>>,
        execution_outcome: &ExecutionOutcome<Self::Receipt>,
        hashed_state: HashedPostStateSorted,
    ) -> ProviderResult<()> {
        if blocks.is_empty() {
            debug!(target: "providers::db", "Attempted to append empty block range");
            return Ok(())
        }

        // Blocks are not empty, so no need to handle the case of `blocks.first()` being
        // `None`.
        let first_number = blocks[0].number();

        // Blocks are not empty, so no need to handle the case of `blocks.last()` being
        // `None`.
        let last_block_number = blocks[blocks.len() - 1].number();

        let mut durations_recorder = metrics::DurationsRecorder::default();

        // Insert the blocks
        for block in blocks {
            self.insert_block(block, StorageLocation::Database)?;
            durations_recorder.record_relative(metrics::Action::InsertBlock);
        }

        self.write_state(execution_outcome, OriginalValuesKnown::No, StorageLocation::Database)?;
        durations_recorder.record_relative(metrics::Action::InsertState);

        // insert hashes and intermediate merkle nodes
        self.write_hashed_state(&hashed_state)?;
        durations_recorder.record_relative(metrics::Action::InsertHashes);

        self.update_history_indices(first_number..=last_block_number)?;
        durations_recorder.record_relative(metrics::Action::InsertHistoryIndices);

        // Update pipeline progress
        self.update_pipeline_stages(last_block_number, false)?;
        durations_recorder.record_relative(metrics::Action::UpdatePipelineStages);

        debug!(target: "providers::db", range = ?first_number..=last_block_number, actions = ?durations_recorder.actions, "Appended blocks");

        Ok(())
    }
}

impl<TX: DbTx + 'static, N: NodeTypes> PruneCheckpointReader for DatabaseProvider<TX, N> {
    fn get_prune_checkpoint(
        &self,
        segment: PruneSegment,
    ) -> ProviderResult<Option<PruneCheckpoint>> {
        Ok(self.tx.get::<tables::PruneCheckpoints>(segment)?)
    }

    fn get_prune_checkpoints(&self) -> ProviderResult<Vec<(PruneSegment, PruneCheckpoint)>> {
        Ok(self
            .tx
            .cursor_read::<tables::PruneCheckpoints>()?
            .walk(None)?
            .collect::<Result<_, _>>()?)
    }
}

impl<TX: DbTxMut, N: NodeTypes> PruneCheckpointWriter for DatabaseProvider<TX, N> {
    fn save_prune_checkpoint(
        &self,
        segment: PruneSegment,
        checkpoint: PruneCheckpoint,
    ) -> ProviderResult<()> {
        Ok(self.tx.put::<tables::PruneCheckpoints>(segment, checkpoint)?)
    }
}

impl<TX: DbTx + 'static, N: NodeTypesForProvider> StatsReader for DatabaseProvider<TX, N> {
    fn count_entries<T: Table>(&self) -> ProviderResult<usize> {
        let db_entries = self.tx.entries::<T>()?;
        let static_file_entries = match self.static_file_provider.count_entries::<T>() {
            Ok(entries) => entries,
            Err(ProviderError::UnsupportedProvider) => 0,
            Err(err) => return Err(err),
        };

        Ok(db_entries + static_file_entries)
    }
}

impl<TX: DbTx + 'static, N: NodeTypes> ChainStateBlockReader for DatabaseProvider<TX, N> {
    fn last_finalized_block_number(&self) -> ProviderResult<Option<BlockNumber>> {
        let mut finalized_blocks = self
            .tx
            .cursor_read::<tables::ChainState>()?
            .walk(Some(tables::ChainStateKey::LastFinalizedBlock))?
            .take(1)
            .collect::<Result<BTreeMap<tables::ChainStateKey, BlockNumber>, _>>()?;

        let last_finalized_block_number = finalized_blocks.pop_first().map(|pair| pair.1);
        Ok(last_finalized_block_number)
    }

    fn last_safe_block_number(&self) -> ProviderResult<Option<BlockNumber>> {
        let mut finalized_blocks = self
            .tx
            .cursor_read::<tables::ChainState>()?
            .walk(Some(tables::ChainStateKey::LastSafeBlockBlock))?
            .take(1)
            .collect::<Result<BTreeMap<tables::ChainStateKey, BlockNumber>, _>>()?;

        let last_finalized_block_number = finalized_blocks.pop_first().map(|pair| pair.1);
        Ok(last_finalized_block_number)
    }
}

impl<TX: DbTxMut, N: NodeTypes> ChainStateBlockWriter for DatabaseProvider<TX, N> {
    fn save_finalized_block_number(&self, block_number: BlockNumber) -> ProviderResult<()> {
        Ok(self
            .tx
            .put::<tables::ChainState>(tables::ChainStateKey::LastFinalizedBlock, block_number)?)
    }

    fn save_safe_block_number(&self, block_number: BlockNumber) -> ProviderResult<()> {
        Ok(self
            .tx
            .put::<tables::ChainState>(tables::ChainStateKey::LastSafeBlockBlock, block_number)?)
    }
}

impl<TX: DbTx + 'static, N: NodeTypes + 'static> DBProvider for DatabaseProvider<TX, N> {
    type Tx = TX;

    fn tx_ref(&self) -> &Self::Tx {
        &self.tx
    }

    fn tx_mut(&mut self) -> &mut Self::Tx {
        &mut self.tx
    }

    fn into_tx(self) -> Self::Tx {
        self.tx
    }

    fn prune_modes_ref(&self) -> &PruneModes {
        self.prune_modes_ref()
    }
}

#[cfg(test)]
mod tests {
    use super::*;
    use crate::{
        test_utils::{blocks::BlockchainTestData, create_test_provider_factory},
        BlockWriter,
    };
    use reth_testing_utils::generators::{self, random_block, BlockParams};

    #[test]
    fn test_receipts_by_block_range_empty_range() {
        let factory = create_test_provider_factory();
        let provider = factory.provider().unwrap();

        // empty range should return empty vec
        let start = 10u64;
        let end = 9u64;
        let result = provider.receipts_by_block_range(start..=end).unwrap();
        assert_eq!(result, Vec::<Vec<reth_ethereum_primitives::Receipt>>::new());
    }

    #[test]
    fn test_receipts_by_block_range_nonexistent_blocks() {
        let factory = create_test_provider_factory();
        let provider = factory.provider().unwrap();

        // non-existent blocks should return empty vecs for each block
        let result = provider.receipts_by_block_range(10..=12).unwrap();
        assert_eq!(result, vec![vec![], vec![], vec![]]);
    }

    #[test]
    fn test_receipts_by_block_range_single_block() {
        let factory = create_test_provider_factory();
        let data = BlockchainTestData::default();

        let provider_rw = factory.provider_rw().unwrap();
        provider_rw
            .insert_block(
                data.genesis.clone().try_recover().unwrap(),
                crate::StorageLocation::Database,
            )
            .unwrap();
        provider_rw
            .insert_block(data.blocks[0].0.clone(), crate::StorageLocation::Database)
            .unwrap();
        provider_rw
            .write_state(
                &data.blocks[0].1,
                crate::OriginalValuesKnown::No,
                crate::StorageLocation::Database,
            )
            .unwrap();
        provider_rw.commit().unwrap();

        let provider = factory.provider().unwrap();
        let result = provider.receipts_by_block_range(1..=1).unwrap();

        // should have one vec with one receipt
        assert_eq!(result.len(), 1);
        assert_eq!(result[0].len(), 1);
        assert_eq!(result[0][0], data.blocks[0].1.receipts()[0][0]);
    }

    #[test]
    fn test_receipts_by_block_range_multiple_blocks() {
        let factory = create_test_provider_factory();
        let data = BlockchainTestData::default();

        let provider_rw = factory.provider_rw().unwrap();
        provider_rw
            .insert_block(
                data.genesis.clone().try_recover().unwrap(),
                crate::StorageLocation::Database,
            )
            .unwrap();
        for i in 0..3 {
            provider_rw
                .insert_block(data.blocks[i].0.clone(), crate::StorageLocation::Database)
                .unwrap();
            provider_rw
                .write_state(
                    &data.blocks[i].1,
                    crate::OriginalValuesKnown::No,
                    crate::StorageLocation::Database,
                )
                .unwrap();
        }
        provider_rw.commit().unwrap();

        let provider = factory.provider().unwrap();
        let result = provider.receipts_by_block_range(1..=3).unwrap();

        // should have 3 vecs, each with one receipt
        assert_eq!(result.len(), 3);
        for (i, block_receipts) in result.iter().enumerate() {
            assert_eq!(block_receipts.len(), 1);
            assert_eq!(block_receipts[0], data.blocks[i].1.receipts()[0][0]);
        }
    }

    #[test]
    fn test_receipts_by_block_range_blocks_with_varying_tx_counts() {
        let factory = create_test_provider_factory();
        let data = BlockchainTestData::default();

        let provider_rw = factory.provider_rw().unwrap();
        provider_rw
            .insert_block(
                data.genesis.clone().try_recover().unwrap(),
                crate::StorageLocation::Database,
            )
            .unwrap();

        // insert blocks 1-3 with receipts
        for i in 0..3 {
            provider_rw
                .insert_block(data.blocks[i].0.clone(), crate::StorageLocation::Database)
                .unwrap();
            provider_rw
                .write_state(
                    &data.blocks[i].1,
                    crate::OriginalValuesKnown::No,
                    crate::StorageLocation::Database,
                )
                .unwrap();
        }
        provider_rw.commit().unwrap();

        let provider = factory.provider().unwrap();
        let result = provider.receipts_by_block_range(1..=3).unwrap();

        // verify each block has one receipt
        assert_eq!(result.len(), 3);
        for block_receipts in &result {
            assert_eq!(block_receipts.len(), 1);
        }
    }

    #[test]
    fn test_receipts_by_block_range_partial_range() {
        let factory = create_test_provider_factory();
        let data = BlockchainTestData::default();

        let provider_rw = factory.provider_rw().unwrap();
        provider_rw
            .insert_block(
                data.genesis.clone().try_recover().unwrap(),
                crate::StorageLocation::Database,
            )
            .unwrap();
        for i in 0..3 {
            provider_rw
                .insert_block(data.blocks[i].0.clone(), crate::StorageLocation::Database)
                .unwrap();
            provider_rw
                .write_state(
                    &data.blocks[i].1,
                    crate::OriginalValuesKnown::No,
                    crate::StorageLocation::Database,
                )
                .unwrap();
        }
        provider_rw.commit().unwrap();

        let provider = factory.provider().unwrap();

        // request range that includes both existing and non-existing blocks
        let result = provider.receipts_by_block_range(2..=5).unwrap();
        assert_eq!(result.len(), 4);

        // blocks 2-3 should have receipts, blocks 4-5 should be empty
        assert_eq!(result[0].len(), 1); // block 2
        assert_eq!(result[1].len(), 1); // block 3
        assert_eq!(result[2].len(), 0); // block 4 (doesn't exist)
        assert_eq!(result[3].len(), 0); // block 5 (doesn't exist)

        assert_eq!(result[0][0], data.blocks[1].1.receipts()[0][0]);
        assert_eq!(result[1][0], data.blocks[2].1.receipts()[0][0]);
    }

    #[test]
    fn test_receipts_by_block_range_all_empty_blocks() {
        let factory = create_test_provider_factory();
        let mut rng = generators::rng();

        // create blocks with no transactions
        let mut blocks = Vec::new();
        for i in 1..=3 {
            let block =
                random_block(&mut rng, i, BlockParams { tx_count: Some(0), ..Default::default() });
            blocks.push(block);
        }

        let provider_rw = factory.provider_rw().unwrap();
        for block in blocks {
            provider_rw
                .insert_block(block.try_recover().unwrap(), crate::StorageLocation::Database)
                .unwrap();
        }
        provider_rw.commit().unwrap();

        let provider = factory.provider().unwrap();
        let result = provider.receipts_by_block_range(1..=3).unwrap();

        assert_eq!(result.len(), 3);
        for block_receipts in result {
            assert_eq!(block_receipts.len(), 0);
        }
    }

    #[test]
    fn test_receipts_by_block_range_consistency_with_individual_calls() {
        let factory = create_test_provider_factory();
        let data = BlockchainTestData::default();

        let provider_rw = factory.provider_rw().unwrap();
        provider_rw
            .insert_block(
                data.genesis.clone().try_recover().unwrap(),
                crate::StorageLocation::Database,
            )
            .unwrap();
        for i in 0..3 {
            provider_rw
                .insert_block(data.blocks[i].0.clone(), crate::StorageLocation::Database)
                .unwrap();
            provider_rw
                .write_state(
                    &data.blocks[i].1,
                    crate::OriginalValuesKnown::No,
                    crate::StorageLocation::Database,
                )
                .unwrap();
        }
        provider_rw.commit().unwrap();

        let provider = factory.provider().unwrap();

        // get receipts using block range method
        let range_result = provider.receipts_by_block_range(1..=3).unwrap();

        // get receipts using individual block calls
        let mut individual_results = Vec::new();
        for block_num in 1..=3 {
            let receipts =
                provider.receipts_by_block(block_num.into()).unwrap().unwrap_or_default();
            individual_results.push(receipts);
        }

        assert_eq!(range_result, individual_results);
    }

    #[test]
    fn test_write_trie_changesets() {
        use reth_db_api::models::BlockNumberHashedAddress;
        use reth_trie::{BranchNodeCompact, StorageTrieEntry};

        let factory = create_test_provider_factory();
        let provider_rw = factory.provider_rw().unwrap();

        let block_number = 1u64;

        // Create some test nibbles and nodes
        let account_nibbles1 = Nibbles::from_nibbles([0x1, 0x2, 0x3, 0x4]);
        let account_nibbles2 = Nibbles::from_nibbles([0x5, 0x6, 0x7, 0x8]);

        let node1 = BranchNodeCompact::new(
            0b1111_1111_1111_1111, // state_mask
            0b0000_0000_0000_0000, // tree_mask
            0b0000_0000_0000_0000, // hash_mask
            vec![],                // hashes
            None,                  // root hash
        );

        // Pre-populate AccountsTrie with a node that will be updated (for account_nibbles1)
        {
            let mut cursor = provider_rw.tx_ref().cursor_write::<tables::AccountsTrie>().unwrap();
            cursor.insert(StoredNibbles(account_nibbles1), &node1).unwrap();
        }

        // Create account trie updates: one Some (update) and one None (removal)
        let account_nodes = vec![
            (account_nibbles1, Some(node1.clone())), // This will update existing node
            (account_nibbles2, None),                // This will be a removal (no existing node)
        ];

        // Create storage trie updates
        let storage_address1 = B256::from([1u8; 32]); // Normal storage trie
        let storage_address2 = B256::from([2u8; 32]); // Wiped storage trie

        let storage_nibbles1 = Nibbles::from_nibbles([0xa, 0xb]);
        let storage_nibbles2 = Nibbles::from_nibbles([0xc, 0xd]);
        let storage_nibbles3 = Nibbles::from_nibbles([0xe, 0xf]);

        let storage_node1 = BranchNodeCompact::new(
            0b1111_0000_0000_0000,
            0b0000_0000_0000_0000,
            0b0000_0000_0000_0000,
            vec![],
            None,
        );

        let storage_node2 = BranchNodeCompact::new(
            0b0000_1111_0000_0000,
            0b0000_0000_0000_0000,
            0b0000_0000_0000_0000,
            vec![],
            None,
        );

        // Create an old version of storage_node1 to prepopulate
        let storage_node1_old = BranchNodeCompact::new(
            0b1010_0000_0000_0000, // Different mask to show it's an old value
            0b0000_0000_0000_0000,
            0b0000_0000_0000_0000,
            vec![],
            None,
        );

        // Pre-populate StoragesTrie for normal storage (storage_address1)
        {
            let mut cursor =
                provider_rw.tx_ref().cursor_dup_write::<tables::StoragesTrie>().unwrap();
            // Add node that will be updated (storage_nibbles1) with old value
            let entry = StorageTrieEntry {
                nibbles: StoredNibblesSubKey(storage_nibbles1),
                node: storage_node1_old.clone(),
            };
            cursor.upsert(storage_address1, &entry).unwrap();
        }

        // Pre-populate StoragesTrie for wiped storage (storage_address2)
        {
            let mut cursor =
                provider_rw.tx_ref().cursor_dup_write::<tables::StoragesTrie>().unwrap();
            // Add node that will be updated (storage_nibbles1)
            let entry1 = StorageTrieEntry {
                nibbles: StoredNibblesSubKey(storage_nibbles1),
                node: storage_node1.clone(),
            };
            cursor.upsert(storage_address2, &entry1).unwrap();
            // Add node that won't be updated but exists (storage_nibbles3)
            let entry3 = StorageTrieEntry {
                nibbles: StoredNibblesSubKey(storage_nibbles3),
                node: storage_node2.clone(),
            };
            cursor.upsert(storage_address2, &entry3).unwrap();
        }

        // Normal storage trie: one Some (update) and one None (new)
        let storage_trie1 = StorageTrieUpdatesSorted {
            is_deleted: false,
            storage_nodes: vec![
                (storage_nibbles1, Some(storage_node1.clone())), // This will update existing node
                (storage_nibbles2, None),                        // This is a new node
            ],
        };

        // Wiped storage trie
        let storage_trie2 = StorageTrieUpdatesSorted {
            is_deleted: true,
            storage_nodes: vec![
                (storage_nibbles1, Some(storage_node1.clone())), // Updated node already in db
                (storage_nibbles2, Some(storage_node2.clone())), /* Updated node not in db
                                                                  * storage_nibbles3 is in db
                                                                  * but not updated */
            ],
        };

        let mut storage_tries = B256Map::default();
        storage_tries.insert(storage_address1, storage_trie1);
        storage_tries.insert(storage_address2, storage_trie2);

        let trie_updates = TrieUpdatesSorted { account_nodes, storage_tries };

        // Write the changesets
        let num_written = provider_rw.write_trie_changesets(block_number, &trie_updates).unwrap();

        // Verify number of entries written
        // Account changesets: 2 (one update, one removal)
        // Storage changesets:
        //   - Normal storage: 2 (one update, one removal)
        //   - Wiped storage: 3 (two updated, one existing not updated)
        // Total: 2 + 2 + 3 = 7
        assert_eq!(num_written, 7);

        // Verify account changesets were written correctly
        {
            let mut cursor =
                provider_rw.tx_ref().cursor_dup_read::<tables::AccountsTrieChangeSets>().unwrap();

            // Get all entries for this block to see what was written
            let all_entries = cursor
                .walk_dup(Some(block_number), None)
                .unwrap()
                .collect::<Result<Vec<_>, _>>()
                .unwrap();

            // Assert the full value of all_entries in a single assert_eq
            assert_eq!(
                all_entries,
                vec![
                    (
                        block_number,
                        TrieChangeSetsEntry {
                            nibbles: StoredNibblesSubKey(account_nibbles1),
                            node: Some(node1),
                        }
                    ),
                    (
                        block_number,
                        TrieChangeSetsEntry {
                            nibbles: StoredNibblesSubKey(account_nibbles2),
                            node: None,
                        }
                    ),
                ]
            );
        }

        // Verify storage changesets were written correctly
        {
            let mut cursor =
                provider_rw.tx_ref().cursor_dup_read::<tables::StoragesTrieChangeSets>().unwrap();

            // Check normal storage trie changesets
            let key1 = BlockNumberHashedAddress((block_number, storage_address1));
            let entries1 =
                cursor.walk_dup(Some(key1), None).unwrap().collect::<Result<Vec<_>, _>>().unwrap();

            assert_eq!(
                entries1,
                vec![
                    (
                        key1,
                        TrieChangeSetsEntry {
                            nibbles: StoredNibblesSubKey(storage_nibbles1),
                            node: Some(storage_node1_old), // Old value that was prepopulated
                        }
                    ),
                    (
                        key1,
                        TrieChangeSetsEntry {
                            nibbles: StoredNibblesSubKey(storage_nibbles2),
                            node: None, // New node, no previous value
                        }
                    ),
                ]
            );

            // Check wiped storage trie changesets
            let key2 = BlockNumberHashedAddress((block_number, storage_address2));
            let entries2 =
                cursor.walk_dup(Some(key2), None).unwrap().collect::<Result<Vec<_>, _>>().unwrap();

            assert_eq!(
                entries2,
                vec![
                    (
                        key2,
                        TrieChangeSetsEntry {
                            nibbles: StoredNibblesSubKey(storage_nibbles1),
                            node: Some(storage_node1), // Was in db, so has old value
                        }
                    ),
                    (
                        key2,
                        TrieChangeSetsEntry {
                            nibbles: StoredNibblesSubKey(storage_nibbles2),
                            node: None, // Was not in db
                        }
                    ),
                    (
                        key2,
                        TrieChangeSetsEntry {
                            nibbles: StoredNibblesSubKey(storage_nibbles3),
                            node: Some(storage_node2), // Existing node in wiped storage
                        }
                    ),
                ]
            );
        }

        provider_rw.commit().unwrap();
    }
}<|MERGE_RESOLUTION|>--- conflicted
+++ resolved
@@ -2382,18 +2382,12 @@
 }
 
 impl<TX: DbTxMut + DbTx + 'static, N: NodeTypes> StorageTrieWriter for DatabaseProvider<TX, N> {
-<<<<<<< HEAD
     /// Writes storage trie updates from the given storage trie map.
     ///
     /// First sorts the storage trie updates by the hashed address key, writing in sorted order.
     ///
     /// Returns the number of entries modified.
-    fn write_storage_trie_updates(
-=======
-    /// Writes storage trie updates from the given storage trie map. First sorts the storage trie
-    /// updates by the hashed address, writing in sorted order.
     fn write_storage_trie_updates<'a>(
->>>>>>> aa192c25
         &self,
         storage_tries: impl Iterator<Item = (&'a B256, &'a StorageTrieUpdates)>,
     ) -> ProviderResult<usize> {
@@ -2410,21 +2404,6 @@
         }
 
         Ok(num_entries)
-    }
-<<<<<<< HEAD
-
-    fn write_individual_storage_trie_updates(
-        &self,
-        hashed_address: B256,
-        updates: &StorageTrieUpdates,
-    ) -> ProviderResult<usize> {
-        if updates.is_empty() {
-            return Ok(0)
-        }
-
-        let cursor = self.tx_ref().cursor_dup_write::<tables::StoragesTrie>()?;
-        let mut trie_db_cursor = DatabaseStorageTrieCursor::new(cursor, hashed_address);
-        Ok(trie_db_cursor.write_storage_trie_updates(updates)?)
     }
 
     /// Records the current values of all trie nodes which will be updated using the
@@ -2486,8 +2465,6 @@
 
         Ok(num_written)
     }
-=======
->>>>>>> aa192c25
 }
 
 impl<TX: DbTxMut + DbTx + 'static, N: NodeTypes> HashingWriter for DatabaseProvider<TX, N> {
