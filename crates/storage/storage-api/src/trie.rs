--- conflicted
+++ resolved
@@ -136,16 +136,8 @@
     /// Clears contents of trie changesets completely
     fn clear_trie_changesets(&self) -> ProviderResult<()>;
 
-<<<<<<< HEAD
-    /// Clears contents of trie changesets for the given range of blocks.
-    fn clear_trie_changesets_range(
-        &self,
-        range: impl RangeBounds<BlockNumber>,
-    ) -> ProviderResult<()>;
-=======
     /// Clears contents of trie changesets starting from the given block number onwards.
     fn clear_trie_changesets_from(&self, from: BlockNumber) -> ProviderResult<()>;
->>>>>>> 5dbd8390
 }
 
 /// Storage Trie Writer
