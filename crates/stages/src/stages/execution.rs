--- conflicted
+++ resolved
@@ -821,49 +821,7 @@
         db_tx.put::<tables::Bytecodes>(code_hash, Bytecode::new_raw(code.to_vec().into())).unwrap();
         provider.commit().unwrap();
 
-<<<<<<< HEAD
         // execute
-=======
-        let provider = factory.provider_rw().unwrap();
-        let mut execution_stage: ExecutionStage<EvmProcessorFactory<EthEvmConfig>> = stage();
-        let output = execution_stage.execute(&provider, input).unwrap();
-        provider.commit().unwrap();
-        assert_matches!(output, ExecOutput {
-            checkpoint: StageCheckpoint {
-                block_number: 1,
-                stage_checkpoint: Some(StageUnitCheckpoint::Execution(ExecutionCheckpoint {
-                    block_range: CheckpointBlockRange {
-                        from: 1,
-                        to: 1,
-                    },
-                    progress: EntitiesCheckpoint {
-                        processed,
-                        total
-                    }
-                }))
-            },
-            done: true
-        } if processed == total && total == block.gas_used);
-
-        let provider = factory.provider().unwrap();
-
-        // check post state
-        let account1 = address!("1000000000000000000000000000000000000000");
-        let account1_info =
-            Account { balance: U256::ZERO, nonce: 0x00, bytecode_hash: Some(code_hash) };
-        let account2 = address!("2adc25665018aa1fe0e6bc666dac8fc2697ff9ba");
-        let account2_info = Account {
-            balance: U256::from(0x1bc16d674ece94bau128),
-            nonce: 0x00,
-            bytecode_hash: None,
-        };
-        let account3 = address!("a94f5374fce5edbc8e2a8697c15331677e6ebf0b");
-        let account3_info = Account {
-            balance: U256::from(0x3635c9adc5de996b46u128),
-            nonce: 0x01,
-            bytecode_hash: None,
-        };
->>>>>>> 9d9d7ee3
 
         // If there is a pruning configuration, then it's forced to use the database.
         // This way we test both cases.
@@ -880,7 +838,7 @@
                 mode.receipts_log_filter = random_filter.clone();
             }
 
-            let mut execution_stage: ExecutionStage<EvmProcessorFactory> = stage();
+            let mut execution_stage: ExecutionStage<EvmProcessorFactory<EthEvmConfig>> = stage();
             execution_stage.prune_modes = mode.clone().unwrap_or_default();
 
             let output = execution_stage.execute(&provider, input).unwrap();
