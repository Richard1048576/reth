use reth_primitives::B256;
use reth_rpc_types::engine::{ForkchoiceState, PayloadStatusEnum};

/// The struct that keeps track of the received forkchoice state and their status.
#[derive(Debug, Clone, Default)]
pub(crate) struct ForkchoiceStateTracker {
    /// The latest forkchoice state that we received.
    ///
    /// Caution: this can be invalid.
    latest: Option<ReceivedForkchoiceState>,

    /// Tracks the latest forkchoice state that we received to which we need to sync.
    last_syncing: Option<ForkchoiceState>,
    /// The latest valid forkchoice state that we received and processed as valid.
    last_valid: Option<ForkchoiceState>,
}

impl ForkchoiceStateTracker {
    /// Sets the latest forkchoice state that we received.
    ///
    /// If the status is `VALID`, we also update the last valid forkchoice state and set the
    /// `sync_target` to `None`, since we're now fully synced.
    pub(crate) fn set_latest(&mut self, state: ForkchoiceState, status: ForkchoiceStatus) {
        if status.is_valid() {
            self.set_valid(state);
        } else if status.is_syncing() {
            self.last_syncing = Some(state);
        }

        let received = ReceivedForkchoiceState { state, status };
        self.latest = Some(received);
    }

    fn set_valid(&mut self, state: ForkchoiceState) {
        // we no longer need to sync to this state.
        self.last_syncing = None;

        self.last_valid = Some(state);
    }

    /// Returns the [ForkchoiceStatus] of the latest received FCU.
    ///
    /// Caution: this can be invalid.
    pub(crate) fn latest_status(&self) -> Option<ForkchoiceStatus> {
        self.latest.as_ref().map(|s| s.status)
    }

    /// Returns whether the latest received FCU is valid: [ForkchoiceStatus::Valid]
    #[allow(dead_code)]
    pub(crate) fn is_latest_valid(&self) -> bool {
        self.latest_status().map(|s| s.is_valid()).unwrap_or(false)
    }

    /// Returns whether the latest received FCU is syncing: [ForkchoiceStatus::Syncing]
    #[allow(dead_code)]
    pub(crate) fn is_latest_syncing(&self) -> bool {
        self.latest_status().map(|s| s.is_syncing()).unwrap_or(false)
    }

    /// Returns whether the latest received FCU is syncing: [ForkchoiceStatus::Invalid]
    #[allow(dead_code)]
    pub(crate) fn is_latest_invalid(&self) -> bool {
        self.latest_status().map(|s| s.is_invalid()).unwrap_or(false)
    }

    /// Returns the last valid head hash.
    #[allow(dead_code)]
    pub(crate) fn last_valid_head(&self) -> Option<B256> {
        self.last_valid.as_ref().map(|s| s.head_block_hash)
    }

    /// Returns the head hash of the latest received FCU to which we need to sync.
    #[allow(dead_code)]
    pub(crate) fn sync_target(&self) -> Option<B256> {
        self.last_syncing.as_ref().map(|s| s.head_block_hash)
    }

    /// Returns the last received ForkchoiceState to which we need to sync.
    pub(crate) const fn sync_target_state(&self) -> Option<ForkchoiceState> {
        self.last_syncing
    }

    /// Returns true if no forkchoice state has been received yet.
    pub(crate) const fn is_empty(&self) -> bool {
        self.latest.is_none()
    }
}

/// Represents a forkchoice update and tracks the status we assigned to it.
#[derive(Debug, Clone)]
#[allow(dead_code)]
pub(crate) struct ReceivedForkchoiceState {
    state: ForkchoiceState,
    status: ForkchoiceStatus,
}

/// A simplified representation of [PayloadStatusEnum] specifically for FCU.
#[derive(Debug, Clone, Copy, Eq, PartialEq)]
pub enum ForkchoiceStatus {
    /// The forkchoice state is valid.
    Valid,
    /// The forkchoice state is invalid.
    Invalid,
    /// The forkchoice state is unknown.
    Syncing,
}

impl ForkchoiceStatus {
<<<<<<< HEAD
    pub(crate) fn is_valid(&self) -> bool {
        matches!(self, Self::Valid)
    }

    pub(crate) fn is_invalid(&self) -> bool {
        matches!(self, Self::Invalid)
    }

    pub(crate) fn is_syncing(&self) -> bool {
=======
    pub(crate) const fn is_valid(&self) -> bool {
        matches!(self, Self::Valid)
    }

    pub(crate) const fn is_invalid(&self) -> bool {
        matches!(self, Self::Invalid)
    }

    pub(crate) const fn is_syncing(&self) -> bool {
>>>>>>> 105570de
        matches!(self, Self::Syncing)
    }

    /// Converts the general purpose [PayloadStatusEnum] into a [ForkchoiceStatus].
    pub(crate) const fn from_payload_status(status: &PayloadStatusEnum) -> Self {
        match status {
            PayloadStatusEnum::Valid | PayloadStatusEnum::Accepted => {
                // `Accepted` is only returned on `newPayload`. It would be a valid state here.
                Self::Valid
            }
            PayloadStatusEnum::Invalid { .. } => Self::Invalid,
            PayloadStatusEnum::Syncing => Self::Syncing,
        }
    }
}

impl From<PayloadStatusEnum> for ForkchoiceStatus {
    fn from(status: PayloadStatusEnum) -> Self {
        Self::from_payload_status(&status)
    }
}

/// A helper type to check represent hashes of a [ForkchoiceState]
#[derive(Clone, Copy, Debug, PartialEq, Eq)]
pub(crate) enum ForkchoiceStateHash {
    Head(B256),
    Safe(B256),
    Finalized(B256),
}

impl ForkchoiceStateHash {
    /// Tries to find a matching hash in the given [ForkchoiceState].
    pub(crate) fn find(state: &ForkchoiceState, hash: B256) -> Option<Self> {
        if state.head_block_hash == hash {
            Some(Self::Head(hash))
        } else if state.safe_block_hash == hash {
            Some(Self::Safe(hash))
        } else if state.finalized_block_hash == hash {
            Some(Self::Finalized(hash))
        } else {
            None
        }
    }

    /// Returns true if this is the head hash of the [ForkchoiceState]
<<<<<<< HEAD
    pub(crate) fn is_head(&self) -> bool {
=======
    pub(crate) const fn is_head(&self) -> bool {
>>>>>>> 105570de
        matches!(self, Self::Head(_))
    }
}

impl AsRef<B256> for ForkchoiceStateHash {
    fn as_ref(&self) -> &B256 {
        match self {
            Self::Head(h) | Self::Safe(h) | Self::Finalized(h) => h,
        }
    }
}<|MERGE_RESOLUTION|>--- conflicted
+++ resolved
@@ -106,17 +106,6 @@
 }
 
 impl ForkchoiceStatus {
-<<<<<<< HEAD
-    pub(crate) fn is_valid(&self) -> bool {
-        matches!(self, Self::Valid)
-    }
-
-    pub(crate) fn is_invalid(&self) -> bool {
-        matches!(self, Self::Invalid)
-    }
-
-    pub(crate) fn is_syncing(&self) -> bool {
-=======
     pub(crate) const fn is_valid(&self) -> bool {
         matches!(self, Self::Valid)
     }
@@ -126,7 +115,6 @@
     }
 
     pub(crate) const fn is_syncing(&self) -> bool {
->>>>>>> 105570de
         matches!(self, Self::Syncing)
     }
 
@@ -172,11 +160,7 @@
     }
 
     /// Returns true if this is the head hash of the [ForkchoiceState]
-<<<<<<< HEAD
-    pub(crate) fn is_head(&self) -> bool {
-=======
     pub(crate) const fn is_head(&self) -> bool {
->>>>>>> 105570de
         matches!(self, Self::Head(_))
     }
 }
