--- conflicted
+++ resolved
@@ -21,11 +21,7 @@
 
 impl<Pool> TxPoolApi<Pool> {
     /// Creates a new instance of `TxpoolApi`.
-<<<<<<< HEAD
-    pub fn new(pool: Pool) -> Self {
-=======
     pub const fn new(pool: Pool) -> Self {
->>>>>>> 105570de
         Self { pool }
     }
 }
