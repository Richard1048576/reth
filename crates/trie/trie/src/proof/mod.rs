use crate::{
    hashed_cursor::{HashedCursorFactory, HashedStorageCursor},
    node_iter::{TrieElement, TrieNodeIter},
    prefix_set::{PrefixSetMut, TriePrefixSetsMut},
    trie_cursor::TrieCursorFactory,
    walker::TrieWalker,
    HashBuilder, Nibbles, TRIE_ACCOUNT_RLP_MAX_SIZE,
};
use alloy_primitives::{
    keccak256,
    map::{HashMap, HashSet},
    Address, B256,
};
use alloy_rlp::{BufMut, Encodable};
use reth_execution_errors::trie::StateProofError;
use reth_trie_common::{
    proof::ProofRetainer, AccountProof, MultiProof, StorageMultiProof, TrieAccount,
};

mod blinded;
pub use blinded::*;

/// A struct for generating merkle proofs.
///
/// Proof generator adds the target address and slots to the prefix set, enables the proof retainer
/// on the hash builder and follows the same algorithm as the state root calculator.
/// See `StateRoot::root` for more info.
#[derive(Debug)]
pub struct Proof<T, H> {
    /// The factory for traversing trie nodes.
    trie_cursor_factory: T,
    /// The factory for hashed cursors.
    hashed_cursor_factory: H,
    /// A set of prefix sets that have changes.
    prefix_sets: TriePrefixSetsMut,
}

impl<T, H> Proof<T, H> {
    /// Create a new [`Proof`] instance.
    pub fn new(t: T, h: H) -> Self {
        Self {
            trie_cursor_factory: t,
            hashed_cursor_factory: h,
            prefix_sets: TriePrefixSetsMut::default(),
        }
    }

    /// Set the trie cursor factory.
    pub fn with_trie_cursor_factory<TF>(self, trie_cursor_factory: TF) -> Proof<TF, H> {
        Proof {
            trie_cursor_factory,
            hashed_cursor_factory: self.hashed_cursor_factory,
            prefix_sets: self.prefix_sets,
        }
    }

    /// Set the hashed cursor factory.
    pub fn with_hashed_cursor_factory<HF>(self, hashed_cursor_factory: HF) -> Proof<T, HF> {
        Proof {
            trie_cursor_factory: self.trie_cursor_factory,
            hashed_cursor_factory,
            prefix_sets: self.prefix_sets,
        }
    }

    /// Set the prefix sets. They have to be mutable in order to allow extension with proof target.
    pub fn with_prefix_sets_mut(mut self, prefix_sets: TriePrefixSetsMut) -> Self {
        self.prefix_sets = prefix_sets;
        self
    }
}

impl<T, H> Proof<T, H>
where
    T: TrieCursorFactory + Clone,
    H: HashedCursorFactory + Clone,
{
    /// Generate an account proof from intermediate nodes.
    pub fn account_proof(
        self,
        address: Address,
        slots: &[B256],
    ) -> Result<AccountProof, StateProofError> {
        Ok(self
            .multiproof(HashMap::from_iter([(
                keccak256(address),
                slots.iter().map(keccak256).collect(),
            )]))?
            .account_proof(address, slots)?)
    }

    /// Generate a state multiproof according to specified targets.
    pub fn multiproof(
        mut self,
        mut targets: HashMap<B256, HashSet<B256>>,
    ) -> Result<MultiProof, StateProofError> {
        let hashed_account_cursor = self.hashed_cursor_factory.hashed_account_cursor()?;
        let trie_cursor = self.trie_cursor_factory.account_trie_cursor()?;

        // Create the walker.
        let mut prefix_set = self.prefix_sets.account_prefix_set.clone();
        prefix_set.extend_keys(targets.keys().map(Nibbles::unpack));
        let walker = TrieWalker::new(trie_cursor, prefix_set.freeze());

        // Create a hash builder to rebuild the root node since it is not available in the database.
        let retainer = targets.keys().map(Nibbles::unpack).collect();
        let mut hash_builder =
            HashBuilder::default().with_proof_retainer(retainer).with_updates(true);

        // Initialize all storage multiproofs as empty.
        // Storage multiproofs for non empty tries will be overwritten if necessary.
        let mut storages: HashMap<_, _> =
            targets.keys().map(|key| (*key, StorageMultiProof::empty())).collect();
<<<<<<< HEAD

=======
>>>>>>> 26927875
        let mut account_rlp = Vec::with_capacity(TRIE_ACCOUNT_RLP_MAX_SIZE);
        let mut account_node_iter = TrieNodeIter::new(walker, hashed_account_cursor);
        while let Some(account_node) = account_node_iter.try_next()? {
            match account_node {
                TrieElement::Branch(node) => {
                    hash_builder.add_branch(node.key, node.value, node.children_are_in_trie);
                }
                TrieElement::Leaf(hashed_address, account) => {
                    let proof_targets = targets.remove(&hashed_address);
                    let leaf_is_proof_target = proof_targets.is_some();
                    let storage_prefix_set = self
                        .prefix_sets
                        .storage_prefix_sets
                        .remove(&hashed_address)
                        .unwrap_or_default();
                    let storage_multiproof = StorageProof::new_hashed(
                        self.trie_cursor_factory.clone(),
                        self.hashed_cursor_factory.clone(),
                        hashed_address,
                    )
                    .with_prefix_set_mut(storage_prefix_set)
                    .storage_multiproof(proof_targets.unwrap_or_default())?;

                    // Encode account
                    account_rlp.clear();
                    let account = TrieAccount::from((account, storage_multiproof.root));
                    account.encode(&mut account_rlp as &mut dyn BufMut);

                    hash_builder.add_leaf(Nibbles::unpack(hashed_address), &account_rlp);

                    // We might be adding leaves that are not necessarily our proof targets.
                    if leaf_is_proof_target {
                        // Overwrite storage multiproof.
                        storages.insert(hashed_address, storage_multiproof);
                    }
                }
            }
        }
        let _ = hash_builder.root();
        let account_subtree = hash_builder.take_proof_nodes();
        let branch_node_hash_masks =
            hash_builder.split().1.into_iter().map(|(path, node)| (path, node.hash_mask)).collect();

        Ok(MultiProof { account_subtree, branch_node_hash_masks, storages })
    }
}

/// Generates storage merkle proofs.
#[derive(Debug)]
pub struct StorageProof<T, H> {
    /// The factory for traversing trie nodes.
    trie_cursor_factory: T,
    /// The factory for hashed cursors.
    hashed_cursor_factory: H,
    /// The hashed address of an account.
    hashed_address: B256,
    /// The set of storage slot prefixes that have changed.
    prefix_set: PrefixSetMut,
}

impl<T, H> StorageProof<T, H> {
    /// Create a new [`StorageProof`] instance.
    pub fn new(t: T, h: H, address: Address) -> Self {
        Self::new_hashed(t, h, keccak256(address))
    }

    /// Create a new [`StorageProof`] instance with hashed address.
    pub fn new_hashed(t: T, h: H, hashed_address: B256) -> Self {
        Self {
            trie_cursor_factory: t,
            hashed_cursor_factory: h,
            hashed_address,
            prefix_set: PrefixSetMut::default(),
        }
    }

    /// Set the trie cursor factory.
    pub fn with_trie_cursor_factory<TF>(self, trie_cursor_factory: TF) -> StorageProof<TF, H> {
        StorageProof {
            trie_cursor_factory,
            hashed_cursor_factory: self.hashed_cursor_factory,
            hashed_address: self.hashed_address,
            prefix_set: self.prefix_set,
        }
    }

    /// Set the hashed cursor factory.
    pub fn with_hashed_cursor_factory<HF>(self, hashed_cursor_factory: HF) -> StorageProof<T, HF> {
        StorageProof {
            trie_cursor_factory: self.trie_cursor_factory,
            hashed_cursor_factory,
            hashed_address: self.hashed_address,
            prefix_set: self.prefix_set,
        }
    }

    /// Set the changed prefixes.
    pub fn with_prefix_set_mut(mut self, prefix_set: PrefixSetMut) -> Self {
        self.prefix_set = prefix_set;
        self
    }
}

impl<T, H> StorageProof<T, H>
where
    T: TrieCursorFactory,
    H: HashedCursorFactory,
{
    /// Generate an account proof from intermediate nodes.
    pub fn storage_proof(
        self,
        slot: B256,
    ) -> Result<reth_trie_common::StorageProof, StateProofError> {
        let targets = HashSet::from_iter([keccak256(slot)]);
        Ok(self.storage_multiproof(targets)?.storage_proof(slot)?)
    }

    /// Generate storage proof.
    pub fn storage_multiproof(
        mut self,
        targets: HashSet<B256>,
    ) -> Result<StorageMultiProof, StateProofError> {
        let mut hashed_storage_cursor =
            self.hashed_cursor_factory.hashed_storage_cursor(self.hashed_address)?;

        // short circuit on empty storage
        if hashed_storage_cursor.is_storage_empty()? {
            return Ok(StorageMultiProof::empty())
        }

        let target_nibbles = targets.into_iter().map(Nibbles::unpack).collect::<Vec<_>>();
        self.prefix_set.extend_keys(target_nibbles.clone());

        let trie_cursor = self.trie_cursor_factory.storage_trie_cursor(self.hashed_address)?;
        let walker = TrieWalker::new(trie_cursor, self.prefix_set.freeze());

        let retainer = ProofRetainer::from_iter(target_nibbles);
        let mut hash_builder =
            HashBuilder::default().with_proof_retainer(retainer).with_updates(true);
        let mut storage_node_iter = TrieNodeIter::new(walker, hashed_storage_cursor);
        while let Some(node) = storage_node_iter.try_next()? {
            match node {
                TrieElement::Branch(node) => {
                    hash_builder.add_branch(node.key, node.value, node.children_are_in_trie);
                }
                TrieElement::Leaf(hashed_slot, value) => {
                    hash_builder.add_leaf(
                        Nibbles::unpack(hashed_slot),
                        alloy_rlp::encode_fixed_size(&value).as_ref(),
                    );
                }
            }
        }

        let root = hash_builder.root();
        let subtree = hash_builder.take_proof_nodes();
        let branch_node_hash_masks =
            hash_builder.split().1.into_iter().map(|(path, node)| (path, node.hash_mask)).collect();

        Ok(StorageMultiProof { root, subtree, branch_node_hash_masks })
    }
}<|MERGE_RESOLUTION|>--- conflicted
+++ resolved
@@ -111,10 +111,6 @@
         // Storage multiproofs for non empty tries will be overwritten if necessary.
         let mut storages: HashMap<_, _> =
             targets.keys().map(|key| (*key, StorageMultiProof::empty())).collect();
-<<<<<<< HEAD
-
-=======
->>>>>>> 26927875
         let mut account_rlp = Vec::with_capacity(TRIE_ACCOUNT_RLP_MAX_SIZE);
         let mut account_node_iter = TrieNodeIter::new(walker, hashed_account_cursor);
         while let Some(account_node) = account_node_iter.try_next()? {
