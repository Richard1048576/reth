use crate::{
    hashed_cursor::{HashedCursor, HashedCursorFactory, HashedStorageCursor},
    node_iter::{TrieElement, TrieNodeIter},
    prefix_set::{PrefixSet, TriePrefixSets},
    progress::{
        IntermediateRootState, IntermediateStateRootState, IntermediateStorageRootState,
        StateRootProgress, StorageRootProgress,
    },
    stats::TrieTracker,
    trie_cursor::{TrieCursor, TrieCursorFactory},
    updates::{StorageTrieUpdates, TrieUpdates},
    walker::TrieWalker,
    HashBuilder, Nibbles, TRIE_ACCOUNT_RLP_MAX_SIZE,
};
use alloy_consensus::EMPTY_ROOT_HASH;
use alloy_primitives::{keccak256, Address, B256};
use alloy_rlp::{BufMut, Encodable};
use reth_execution_errors::{StateRootError, StorageRootError};
use reth_primitives_traits::Account;
use tracing::{debug, trace, trace_span};

/// The default updates after which root algorithms should return intermediate progress rather than
/// finishing the computation.
const DEFAULT_INTERMEDIATE_THRESHOLD: u64 = 100_000;

#[cfg(feature = "metrics")]
use crate::metrics::{StateRootMetrics, TrieRootMetrics};

/// `StateRoot` is used to compute the root node of a state trie.
#[derive(Debug)]
pub struct StateRoot<T, H> {
    /// The factory for trie cursors.
    pub trie_cursor_factory: T,
    /// The factory for hashed cursors.
    pub hashed_cursor_factory: H,
    /// A set of prefix sets that have changed.
    pub prefix_sets: TriePrefixSets,
    /// Previous intermediate state.
    previous_state: Option<IntermediateStateRootState>,
    /// The number of updates after which the intermediate progress should be returned.
    threshold: u64,
    #[cfg(feature = "metrics")]
    /// State root metrics.
    metrics: StateRootMetrics,
}

impl<T, H> StateRoot<T, H> {
    /// Creates [`StateRoot`] with `trie_cursor_factory` and `hashed_cursor_factory`. All other
    /// parameters are set to reasonable defaults.
    ///
    /// The cursors created by given factories are then used to walk through the accounts and
    /// calculate the state root value with.
    pub fn new(trie_cursor_factory: T, hashed_cursor_factory: H) -> Self {
        Self {
            trie_cursor_factory,
            hashed_cursor_factory,
            prefix_sets: TriePrefixSets::default(),
            previous_state: None,
            threshold: DEFAULT_INTERMEDIATE_THRESHOLD,
            #[cfg(feature = "metrics")]
            metrics: StateRootMetrics::default(),
        }
    }

    /// Set the prefix sets.
    pub fn with_prefix_sets(mut self, prefix_sets: TriePrefixSets) -> Self {
        self.prefix_sets = prefix_sets;
        self
    }

    /// Set the threshold.
    pub const fn with_threshold(mut self, threshold: u64) -> Self {
        self.threshold = threshold;
        self
    }

    /// Set the threshold to maximum value so that intermediate progress is not returned.
    pub const fn with_no_threshold(mut self) -> Self {
        self.threshold = u64::MAX;
        self
    }

    /// Set the previously recorded intermediate state.
    pub fn with_intermediate_state(mut self, state: Option<IntermediateStateRootState>) -> Self {
        self.previous_state = state;
        self
    }

    /// Set the hashed cursor factory.
    pub fn with_hashed_cursor_factory<HF>(self, hashed_cursor_factory: HF) -> StateRoot<T, HF> {
        StateRoot {
            trie_cursor_factory: self.trie_cursor_factory,
            hashed_cursor_factory,
            prefix_sets: self.prefix_sets,
            threshold: self.threshold,
            previous_state: self.previous_state,
            #[cfg(feature = "metrics")]
            metrics: self.metrics,
        }
    }

    /// Set the trie cursor factory.
    pub fn with_trie_cursor_factory<TF>(self, trie_cursor_factory: TF) -> StateRoot<TF, H> {
        StateRoot {
            trie_cursor_factory,
            hashed_cursor_factory: self.hashed_cursor_factory,
            prefix_sets: self.prefix_sets,
            threshold: self.threshold,
            previous_state: self.previous_state,
            #[cfg(feature = "metrics")]
            metrics: self.metrics,
        }
    }
}

impl<T, H> StateRoot<T, H>
where
    T: TrieCursorFactory + Clone,
    H: HashedCursorFactory + Clone,
{
    /// Walks the intermediate nodes of existing state trie (if any) and hashed entries. Feeds the
    /// nodes into the hash builder. Collects the updates in the process.
    ///
    /// Ignores the threshold.
    ///
    /// # Returns
    ///
    /// The state root and the trie updates.
    pub fn root_with_updates(self) -> Result<(B256, TrieUpdates), StateRootError> {
        match self.with_no_threshold().calculate(true)? {
            StateRootProgress::Complete(root, _, updates) => Ok((root, updates)),
            StateRootProgress::Progress(..) => unreachable!(), // unreachable threshold
        }
    }

    /// Walks the intermediate nodes of existing state trie (if any) and hashed entries. Feeds the
    /// nodes into the hash builder.
    ///
    /// # Returns
    ///
    /// The state root hash.
    pub fn root(self) -> Result<B256, StateRootError> {
        match self.calculate(false)? {
            StateRootProgress::Complete(root, _, _) => Ok(root),
            StateRootProgress::Progress(..) => unreachable!(), // update retention is disabled
        }
    }

    /// Walks the intermediate nodes of existing state trie (if any) and hashed entries. Feeds the
    /// nodes into the hash builder. Collects the updates in the process.
    ///
    /// # Returns
    ///
    /// The intermediate progress of state root computation.
    pub fn root_with_progress(self) -> Result<StateRootProgress, StateRootError> {
        self.calculate(true)
    }

    fn calculate(self, retain_updates: bool) -> Result<StateRootProgress, StateRootError> {
        trace!(target: "trie::state_root", "calculating state root");
        let mut tracker = TrieTracker::default();

        let trie_cursor = self.trie_cursor_factory.account_trie_cursor()?;
        let hashed_account_cursor = self.hashed_cursor_factory.hashed_account_cursor()?;
<<<<<<< HEAD
        let (mut hash_builder, mut account_node_iter) = match self.previous_state {
            Some(state) => {
                let hash_builder = state.hash_builder.with_updates(retain_updates);
                let walker = TrieWalker::<_>::state_trie_from_stack(
                    trie_cursor,
                    state.walker_stack,
                    self.prefix_sets.account_prefix_set,
=======

        // create state root context once for reuse
        let mut storage_ctx = StateRootContext::new();

        // first handle any in-progress storage root calculation
        let (mut hash_builder, mut account_node_iter) = if let Some(state) = self.previous_state {
            let IntermediateStateRootState { account_root_state, storage_root_state } = state;

            // resume account trie iteration
            let mut hash_builder = account_root_state.hash_builder.with_updates(retain_updates);
            let walker = TrieWalker::state_trie_from_stack(
                trie_cursor,
                account_root_state.walker_stack,
                self.prefix_sets.account_prefix_set,
            )
            .with_deletions_retained(retain_updates);
            let account_node_iter = TrieNodeIter::state_trie(walker, hashed_account_cursor)
                .with_last_hashed_key(account_root_state.last_hashed_key);

            // if we have an in-progress storage root, complete it first
            if let Some(storage_state) = storage_root_state {
                let hashed_address = account_root_state.last_hashed_key;
                let account = storage_state.account;

                debug!(
                    target: "trie::state_root",
                    account_nonce = account.nonce,
                    account_balance = ?account.balance,
                    last_hashed_key = ?account_root_state.last_hashed_key,
                    "Resuming storage root calculation"
                );

                // resume the storage root calculation
                let remaining_threshold = self.threshold.saturating_sub(
                    storage_ctx.total_updates_len(&account_node_iter, &hash_builder),
                );

                let storage_root_calculator = StorageRoot::new_hashed(
                    self.trie_cursor_factory.clone(),
                    self.hashed_cursor_factory.clone(),
                    hashed_address,
                    self.prefix_sets
                        .storage_prefix_sets
                        .get(&hashed_address)
                        .cloned()
                        .unwrap_or_default(),
                    #[cfg(feature = "metrics")]
                    self.metrics.storage_trie.clone(),
>>>>>>> 48941e6d
                )
                .with_intermediate_state(Some(storage_state.state))
                .with_threshold(remaining_threshold);

                let storage_result = storage_root_calculator.calculate(retain_updates)?;
                if let Some(storage_state) = storage_ctx.process_storage_root_result(
                    storage_result,
                    hashed_address,
                    account,
                    &mut hash_builder,
                    retain_updates,
                )? {
                    // still in progress, need to pause again
                    return Ok(storage_ctx.create_progress_state(
                        account_node_iter,
                        hash_builder,
                        account_root_state.last_hashed_key,
                        Some(storage_state),
                    ))
                }
            }

            (hash_builder, account_node_iter)
        } else {
            // no intermediate state, create new hash builder and node iter for state root
            // calculation
            let hash_builder = HashBuilder::default().with_updates(retain_updates);
            let walker = TrieWalker::state_trie(trie_cursor, self.prefix_sets.account_prefix_set)
                .with_deletions_retained(retain_updates);
            let node_iter = TrieNodeIter::state_trie(walker, hashed_account_cursor);
            (hash_builder, node_iter)
        };

        while let Some(node) = account_node_iter.try_next()? {
            match node {
                TrieElement::Branch(node) => {
                    tracker.inc_branch();
                    hash_builder.add_branch(node.key, node.value, node.children_are_in_trie);
                }
                TrieElement::Leaf(hashed_address, account) => {
                    tracker.inc_leaf();
                    storage_ctx.hashed_entries_walked += 1;

                    // calculate storage root, calculating the remaining threshold so we have
                    // bounded memory usage even while in the middle of storage root calculation
                    let remaining_threshold = self.threshold.saturating_sub(
                        storage_ctx.total_updates_len(&account_node_iter, &hash_builder),
                    );

                    let storage_root_calculator = StorageRoot::new_hashed(
                        self.trie_cursor_factory.clone(),
                        self.hashed_cursor_factory.clone(),
                        hashed_address,
                        self.prefix_sets
                            .storage_prefix_sets
                            .get(&hashed_address)
                            .cloned()
                            .unwrap_or_default(),
                        #[cfg(feature = "metrics")]
                        self.metrics.storage_trie.clone(),
                    )
                    .with_threshold(remaining_threshold);

                    let storage_result = storage_root_calculator.calculate(retain_updates)?;
                    if let Some(storage_state) = storage_ctx.process_storage_root_result(
                        storage_result,
                        hashed_address,
                        account,
                        &mut hash_builder,
                        retain_updates,
                    )? {
                        // storage root hit threshold, need to pause
                        return Ok(storage_ctx.create_progress_state(
                            account_node_iter,
                            hash_builder,
                            hashed_address,
                            Some(storage_state),
                        ))
                    }

                    // decide if we need to return intermediate progress
                    let total_updates_len =
                        storage_ctx.total_updates_len(&account_node_iter, &hash_builder);
                    if retain_updates && total_updates_len >= self.threshold {
                        return Ok(storage_ctx.create_progress_state(
                            account_node_iter,
                            hash_builder,
                            hashed_address,
                            None,
                        ))
                    }
                }
            }
        }

        let root = hash_builder.root();

        let removed_keys = account_node_iter.walker.take_removed_keys();
        let StateRootContext { mut trie_updates, hashed_entries_walked, .. } = storage_ctx;
        trie_updates.finalize(hash_builder, removed_keys, self.prefix_sets.destroyed_accounts);

        let stats = tracker.finish();

        #[cfg(feature = "metrics")]
        self.metrics.state_trie.record(stats);

        trace!(
            target: "trie::state_root",
            %root,
            duration = ?stats.duration(),
            branches_added = stats.branches_added(),
            leaves_added = stats.leaves_added(),
            "calculated state root"
        );

        Ok(StateRootProgress::Complete(root, hashed_entries_walked, trie_updates))
    }
}

/// Contains state mutated during state root calculation and storage root result handling.
#[derive(Debug)]
pub(crate) struct StateRootContext {
    /// Reusable buffer for encoding account data.
    account_rlp: Vec<u8>,
    /// Accumulates updates from account and storage root calculation.
    trie_updates: TrieUpdates,
    /// Tracks total hashed entries walked.
    hashed_entries_walked: usize,
    /// Counts storage trie nodes updated.
    updated_storage_nodes: usize,
}

impl StateRootContext {
    /// Creates a new state root context.
    fn new() -> Self {
        Self {
            account_rlp: Vec::with_capacity(TRIE_ACCOUNT_RLP_MAX_SIZE),
            trie_updates: TrieUpdates::default(),
            hashed_entries_walked: 0,
            updated_storage_nodes: 0,
        }
    }

    /// Creates a [`StateRootProgress`] when the threshold is hit, from the state of the current
    /// [`TrieNodeIter`], [`HashBuilder`], last hashed key and any storage root intermediate state.
    fn create_progress_state<C, H>(
        mut self,
        account_node_iter: TrieNodeIter<C, H>,
        hash_builder: HashBuilder,
        last_hashed_key: B256,
        storage_state: Option<IntermediateStorageRootState>,
    ) -> StateRootProgress
    where
        C: TrieCursor,
        H: HashedCursor,
    {
        let (walker_stack, walker_deleted_keys) = account_node_iter.walker.split();
        self.trie_updates.removed_nodes.extend(walker_deleted_keys);
        let (hash_builder, hash_builder_updates) = hash_builder.split();
        self.trie_updates.account_nodes.extend(hash_builder_updates);

        let account_state = IntermediateRootState { hash_builder, walker_stack, last_hashed_key };

        let state = IntermediateStateRootState {
            account_root_state: account_state,
            storage_root_state: storage_state,
        };

        StateRootProgress::Progress(Box::new(state), self.hashed_entries_walked, self.trie_updates)
    }

    /// Calculates the total number of updated nodes.
    fn total_updates_len<C, H>(
        &self,
        account_node_iter: &TrieNodeIter<C, H>,
        hash_builder: &HashBuilder,
    ) -> u64
    where
        C: TrieCursor,
        H: HashedCursor,
    {
        (self.updated_storage_nodes +
            account_node_iter.walker.removed_keys_len() +
            hash_builder.updates_len()) as u64
    }

    /// Processes the result of a storage root calculation.
    ///
    /// Handles both completed and in-progress storage root calculations:
    /// - For completed roots: encodes the account with the storage root, updates the hash builder
    ///   with the new account, and updates metrics.
    /// - For in-progress roots: returns the intermediate state for later resumption
    ///
    /// Returns an [`IntermediateStorageRootState`] if the calculation needs to be resumed later, or
    /// `None` if the storage root was successfully computed and added to the trie.
    fn process_storage_root_result(
        &mut self,
        storage_result: StorageRootProgress,
        hashed_address: B256,
        account: Account,
        hash_builder: &mut HashBuilder,
        retain_updates: bool,
    ) -> Result<Option<IntermediateStorageRootState>, StateRootError> {
        match storage_result {
            StorageRootProgress::Complete(storage_root, storage_slots_walked, updates) => {
                // Storage root completed
                self.hashed_entries_walked += storage_slots_walked;
                if retain_updates {
                    self.updated_storage_nodes += updates.len();
                    self.trie_updates.insert_storage_updates(hashed_address, updates);
                }

                // Encode the account with the computed storage root
                self.account_rlp.clear();
                let trie_account = account.into_trie_account(storage_root);
                trie_account.encode(&mut self.account_rlp as &mut dyn BufMut);
                hash_builder.add_leaf(Nibbles::unpack(hashed_address), &self.account_rlp);
                Ok(None)
            }
            StorageRootProgress::Progress(state, storage_slots_walked, updates) => {
                // Storage root hit threshold or resumed calculation hit threshold
                debug!(
                    target: "trie::state_root",
                    ?hashed_address,
                    storage_slots_walked,
                    last_storage_key = ?state.last_hashed_key,
                    ?account,
                    "Pausing storage root calculation"
                );

                self.hashed_entries_walked += storage_slots_walked;
                if retain_updates {
                    self.trie_updates.insert_storage_updates(hashed_address, updates);
                }

                Ok(Some(IntermediateStorageRootState { state: *state, account }))
            }
        }
    }
}

/// `StorageRoot` is used to compute the root node of an account storage trie.
#[derive(Debug)]
pub struct StorageRoot<T, H> {
    /// A reference to the database transaction.
    pub trie_cursor_factory: T,
    /// The factory for hashed cursors.
    pub hashed_cursor_factory: H,
    /// The hashed address of an account.
    pub hashed_address: B256,
    /// The set of storage slot prefixes that have changed.
    pub prefix_set: PrefixSet,
    /// Previous intermediate state.
    previous_state: Option<IntermediateRootState>,
    /// The number of updates after which the intermediate progress should be returned.
    threshold: u64,
    /// Storage root metrics.
    #[cfg(feature = "metrics")]
    metrics: TrieRootMetrics,
}

impl<T, H> StorageRoot<T, H> {
    /// Creates a new storage root calculator given a raw address.
    pub fn new(
        trie_cursor_factory: T,
        hashed_cursor_factory: H,
        address: Address,
        prefix_set: PrefixSet,
        #[cfg(feature = "metrics")] metrics: TrieRootMetrics,
    ) -> Self {
        Self::new_hashed(
            trie_cursor_factory,
            hashed_cursor_factory,
            keccak256(address),
            prefix_set,
            #[cfg(feature = "metrics")]
            metrics,
        )
    }

    /// Creates a new storage root calculator given a hashed address.
    pub const fn new_hashed(
        trie_cursor_factory: T,
        hashed_cursor_factory: H,
        hashed_address: B256,
        prefix_set: PrefixSet,
        #[cfg(feature = "metrics")] metrics: TrieRootMetrics,
    ) -> Self {
        Self {
            trie_cursor_factory,
            hashed_cursor_factory,
            hashed_address,
            prefix_set,
            previous_state: None,
            threshold: DEFAULT_INTERMEDIATE_THRESHOLD,
            #[cfg(feature = "metrics")]
            metrics,
        }
    }

    /// Set the changed prefixes.
    pub fn with_prefix_set(mut self, prefix_set: PrefixSet) -> Self {
        self.prefix_set = prefix_set;
        self
    }

    /// Set the threshold.
    pub const fn with_threshold(mut self, threshold: u64) -> Self {
        self.threshold = threshold;
        self
    }

    /// Set the threshold to maximum value so that intermediate progress is not returned.
    pub const fn with_no_threshold(mut self) -> Self {
        self.threshold = u64::MAX;
        self
    }

    /// Set the previously recorded intermediate state.
    pub fn with_intermediate_state(mut self, state: Option<IntermediateRootState>) -> Self {
        self.previous_state = state;
        self
    }

    /// Set the hashed cursor factory.
    pub fn with_hashed_cursor_factory<HF>(self, hashed_cursor_factory: HF) -> StorageRoot<T, HF> {
        StorageRoot {
            trie_cursor_factory: self.trie_cursor_factory,
            hashed_cursor_factory,
            hashed_address: self.hashed_address,
            prefix_set: self.prefix_set,
            previous_state: self.previous_state,
            threshold: self.threshold,
            #[cfg(feature = "metrics")]
            metrics: self.metrics,
        }
    }

    /// Set the trie cursor factory.
    pub fn with_trie_cursor_factory<TF>(self, trie_cursor_factory: TF) -> StorageRoot<TF, H> {
        StorageRoot {
            trie_cursor_factory,
            hashed_cursor_factory: self.hashed_cursor_factory,
            hashed_address: self.hashed_address,
            prefix_set: self.prefix_set,
            previous_state: self.previous_state,
            threshold: self.threshold,
            #[cfg(feature = "metrics")]
            metrics: self.metrics,
        }
    }
}

impl<T, H> StorageRoot<T, H>
where
    T: TrieCursorFactory,
    H: HashedCursorFactory,
{
    /// Walks the intermediate nodes of existing storage trie (if any) and hashed entries. Feeds the
    /// nodes into the hash builder. Collects the updates in the process.
    ///
    /// # Returns
    ///
    /// The intermediate progress of state root computation.
    pub fn root_with_progress(self) -> Result<StorageRootProgress, StorageRootError> {
        self.calculate(true)
    }

    /// Walks the hashed storage table entries for a given address and calculates the storage root.
    ///
    /// # Returns
    ///
    /// The storage root and storage trie updates for a given address.
    pub fn root_with_updates(self) -> Result<(B256, usize, StorageTrieUpdates), StorageRootError> {
        match self.with_no_threshold().calculate(true)? {
            StorageRootProgress::Complete(root, walked, updates) => Ok((root, walked, updates)),
            StorageRootProgress::Progress(..) => unreachable!(), // unreachable threshold
        }
    }

    /// Walks the hashed storage table entries for a given address and calculates the storage root.
    ///
    /// # Returns
    ///
    /// The storage root.
    pub fn root(self) -> Result<B256, StorageRootError> {
        match self.calculate(false)? {
            StorageRootProgress::Complete(root, _, _) => Ok(root),
            StorageRootProgress::Progress(..) => unreachable!(), // update retenion is disabled
        }
    }

    /// Walks the hashed storage table entries for a given address and calculates the storage root.
    ///
    /// # Returns
    ///
    /// The storage root, number of walked entries and trie updates
    /// for a given address if requested.
    pub fn calculate(self, retain_updates: bool) -> Result<StorageRootProgress, StorageRootError> {
        let span = trace_span!(target: "trie::storage_root", "Storage trie", hashed_address = ?self.hashed_address);
        let _enter = span.enter();

        trace!(target: "trie::storage_root", "calculating storage root");

        let mut hashed_storage_cursor =
            self.hashed_cursor_factory.hashed_storage_cursor(self.hashed_address)?;

        // short circuit on empty storage
        if hashed_storage_cursor.is_storage_empty()? {
            return Ok(StorageRootProgress::Complete(
                EMPTY_ROOT_HASH,
                0,
                StorageTrieUpdates::deleted(),
            ))
        }

        let mut tracker = TrieTracker::default();
        let mut trie_updates = StorageTrieUpdates::default();

        let trie_cursor = self.trie_cursor_factory.storage_trie_cursor(self.hashed_address)?;
<<<<<<< HEAD
        let walker = TrieWalker::<_>::storage_trie(trie_cursor, self.prefix_set)
            .with_deletions_retained(retain_updates);
=======
>>>>>>> 48941e6d

        let (mut hash_builder, mut storage_node_iter) = match self.previous_state {
            Some(state) => {
                let hash_builder = state.hash_builder.with_updates(retain_updates);
                let walker = TrieWalker::storage_trie_from_stack(
                    trie_cursor,
                    state.walker_stack,
                    self.prefix_set,
                )
                .with_deletions_retained(retain_updates);
                let node_iter = TrieNodeIter::storage_trie(walker, hashed_storage_cursor)
                    .with_last_hashed_key(state.last_hashed_key);
                (hash_builder, node_iter)
            }
            None => {
                let hash_builder = HashBuilder::default().with_updates(retain_updates);
                let walker = TrieWalker::storage_trie(trie_cursor, self.prefix_set)
                    .with_deletions_retained(retain_updates);
                let node_iter = TrieNodeIter::storage_trie(walker, hashed_storage_cursor);
                (hash_builder, node_iter)
            }
        };

        let mut hashed_entries_walked = 0;
        while let Some(node) = storage_node_iter.try_next()? {
            match node {
                TrieElement::Branch(node) => {
                    tracker.inc_branch();
                    hash_builder.add_branch(node.key, node.value, node.children_are_in_trie);
                }
                TrieElement::Leaf(hashed_slot, value) => {
                    tracker.inc_leaf();
                    hashed_entries_walked += 1;
                    hash_builder.add_leaf(
                        Nibbles::unpack(hashed_slot),
                        alloy_rlp::encode_fixed_size(&value).as_ref(),
                    );

                    // Check if we need to return intermediate progress
                    let total_updates_len =
                        storage_node_iter.walker.removed_keys_len() + hash_builder.updates_len();
                    if retain_updates && total_updates_len as u64 >= self.threshold {
                        let (walker_stack, walker_deleted_keys) = storage_node_iter.walker.split();
                        trie_updates.removed_nodes.extend(walker_deleted_keys);
                        let (hash_builder, hash_builder_updates) = hash_builder.split();
                        trie_updates.storage_nodes.extend(hash_builder_updates);

                        let state = IntermediateRootState {
                            hash_builder,
                            walker_stack,
                            last_hashed_key: hashed_slot,
                        };

                        return Ok(StorageRootProgress::Progress(
                            Box::new(state),
                            hashed_entries_walked,
                            trie_updates,
                        ))
                    }
                }
            }
        }

        let root = hash_builder.root();

        let removed_keys = storage_node_iter.walker.take_removed_keys();
        trie_updates.finalize(hash_builder, removed_keys);

        let stats = tracker.finish();

        #[cfg(feature = "metrics")]
        self.metrics.record(stats);

        trace!(
            target: "trie::storage_root",
            %root,
            hashed_address = %self.hashed_address,
            duration = ?stats.duration(),
            branches_added = stats.branches_added(),
            leaves_added = stats.leaves_added(),
            "calculated storage root"
        );

        let storage_slots_walked = stats.leaves_added() as usize;
        Ok(StorageRootProgress::Complete(root, storage_slots_walked, trie_updates))
    }
}

/// Trie type for differentiating between various trie calculations.
#[derive(Clone, Copy, Debug)]
pub enum TrieType {
    /// State trie type.
    State,
    /// Storage trie type.
    Storage,
}

impl TrieType {
    #[cfg(feature = "metrics")]
    pub(crate) const fn as_str(&self) -> &'static str {
        match self {
            Self::State => "state",
            Self::Storage => "storage",
        }
    }
}<|MERGE_RESOLUTION|>--- conflicted
+++ resolved
@@ -18,6 +18,7 @@
 use reth_execution_errors::{StateRootError, StorageRootError};
 use reth_primitives_traits::Account;
 use tracing::{debug, trace, trace_span};
+use alloy_trie::proof::{AddedRemovedKeys};
 
 /// The default updates after which root algorithms should return intermediate progress rather than
 /// finishing the computation.
@@ -162,15 +163,6 @@
 
         let trie_cursor = self.trie_cursor_factory.account_trie_cursor()?;
         let hashed_account_cursor = self.hashed_cursor_factory.hashed_account_cursor()?;
-<<<<<<< HEAD
-        let (mut hash_builder, mut account_node_iter) = match self.previous_state {
-            Some(state) => {
-                let hash_builder = state.hash_builder.with_updates(retain_updates);
-                let walker = TrieWalker::<_>::state_trie_from_stack(
-                    trie_cursor,
-                    state.walker_stack,
-                    self.prefix_sets.account_prefix_set,
-=======
 
         // create state root context once for reuse
         let mut storage_ctx = StateRootContext::new();
@@ -181,7 +173,7 @@
 
             // resume account trie iteration
             let mut hash_builder = account_root_state.hash_builder.with_updates(retain_updates);
-            let walker = TrieWalker::state_trie_from_stack(
+            let walker = TrieWalker::<_>::state_trie_from_stack(
                 trie_cursor,
                 account_root_state.walker_stack,
                 self.prefix_sets.account_prefix_set,
@@ -219,7 +211,6 @@
                         .unwrap_or_default(),
                     #[cfg(feature = "metrics")]
                     self.metrics.storage_trie.clone(),
->>>>>>> 48941e6d
                 )
                 .with_intermediate_state(Some(storage_state.state))
                 .with_threshold(remaining_threshold);
@@ -365,9 +356,9 @@
 
     /// Creates a [`StateRootProgress`] when the threshold is hit, from the state of the current
     /// [`TrieNodeIter`], [`HashBuilder`], last hashed key and any storage root intermediate state.
-    fn create_progress_state<C, H>(
+    fn create_progress_state<C, H, K>(
         mut self,
-        account_node_iter: TrieNodeIter<C, H>,
+        account_node_iter: TrieNodeIter<C, H, K>,
         hash_builder: HashBuilder,
         last_hashed_key: B256,
         storage_state: Option<IntermediateStorageRootState>,
@@ -375,6 +366,7 @@
     where
         C: TrieCursor,
         H: HashedCursor,
+        K: AddedRemovedKeys + Default,
     {
         let (walker_stack, walker_deleted_keys) = account_node_iter.walker.split();
         self.trie_updates.removed_nodes.extend(walker_deleted_keys);
@@ -392,14 +384,15 @@
     }
 
     /// Calculates the total number of updated nodes.
-    fn total_updates_len<C, H>(
+    fn total_updates_len<C, H, K>(
         &self,
-        account_node_iter: &TrieNodeIter<C, H>,
+        account_node_iter: &TrieNodeIter<C, H, K>,
         hash_builder: &HashBuilder,
     ) -> u64
     where
         C: TrieCursor,
         H: HashedCursor,
+        K: AddedRemovedKeys + Default,
     {
         (self.updated_storage_nodes +
             account_node_iter.walker.removed_keys_len() +
@@ -640,16 +633,11 @@
         let mut trie_updates = StorageTrieUpdates::default();
 
         let trie_cursor = self.trie_cursor_factory.storage_trie_cursor(self.hashed_address)?;
-<<<<<<< HEAD
-        let walker = TrieWalker::<_>::storage_trie(trie_cursor, self.prefix_set)
-            .with_deletions_retained(retain_updates);
-=======
->>>>>>> 48941e6d
 
         let (mut hash_builder, mut storage_node_iter) = match self.previous_state {
             Some(state) => {
                 let hash_builder = state.hash_builder.with_updates(retain_updates);
-                let walker = TrieWalker::storage_trie_from_stack(
+                let walker = TrieWalker::<_>::storage_trie_from_stack(
                     trie_cursor,
                     state.walker_stack,
                     self.prefix_set,
