--- conflicted
+++ resolved
@@ -424,14 +424,9 @@
                 target: "engine::root",
                 proof_sequence_number,
                 ?elapsed,
-<<<<<<< HEAD
                 ?source,
-                ?account_targets,
-                ?storage_targets,
-=======
                 account_targets,
                 storage_targets,
->>>>>>> fe745ea6
                 "Multiproof calculated",
             );
 
