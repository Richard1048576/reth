//! State root task related functionality.

use alloy_primitives::map::{HashMap, HashSet};
use alloy_rlp::Decodable;
use reth_provider::{
    providers::ConsistentDbView, BlockReader, DBProvider, DatabaseProviderFactory,
};
use reth_trie::{
<<<<<<< HEAD
    proof::Proof, updates::TrieUpdates, HashedPostState, HashedStorage, LeafNode, MultiProof,
    Nibbles, TrieInput, TrieNode,
};
use reth_trie_common::proof::ProofNodes;
use reth_trie_db::DatabaseProof;
use reth_trie_parallel::root::ParallelStateRootError;
use reth_trie_sparse::{SparseStateTrie, SparseStateTrieResult, SparseTrieError};
use revm_primitives::{keccak256, EvmState, B256};
=======
    hashed_cursor::HashedPostStateCursorFactory,
    prefix_set::TriePrefixSetsMut,
    proof::{Proof, StorageProof},
    trie_cursor::InMemoryTrieCursorFactory,
    updates::{TrieUpdates, TrieUpdatesSorted},
    HashedPostState, HashedPostStateSorted, HashedStorage, MultiProof, Nibbles, TrieInput,
};
use reth_trie_db::{DatabaseHashedCursorFactory, DatabaseProof, DatabaseTrieCursorFactory};
use reth_trie_parallel::root::ParallelStateRootError;
use reth_trie_sparse::{SparseStateTrie, SparseStateTrieResult};
use revm_primitives::{keccak256, map::DefaultHashBuilder, EvmState, B256};
>>>>>>> 973c66bc
use std::{
    collections::BTreeMap,
    sync::{
        mpsc::{self, Receiver, Sender},
        Arc,
    },
    time::{Duration, Instant},
};
use tracing::{debug, error, trace};

/// The level below which the sparse trie hashes are calculated in [`update_sparse_trie`].
const SPARSE_TRIE_INCREMENTAL_LEVEL: usize = 2;

/// Result of the state root calculation
pub(crate) type StateRootResult = Result<(B256, TrieUpdates), ParallelStateRootError>;

/// Handle to a spawned state root task.
#[derive(Debug)]
pub(crate) struct StateRootHandle {
    /// Channel for receiving the final result.
    rx: mpsc::Receiver<StateRootResult>,
}

impl StateRootHandle {
    /// Creates a new handle from a receiver.
    pub(crate) const fn new(rx: mpsc::Receiver<StateRootResult>) -> Self {
        Self { rx }
    }

    /// Waits for the state root calculation to complete.
    pub(crate) fn wait_for_result(self) -> StateRootResult {
        self.rx.recv().expect("state root task was dropped without sending result")
    }
}

/// Common configuration for state root tasks
#[derive(Debug)]
pub(crate) struct StateRootConfig<Factory> {
    /// View over the state in the database.
    pub consistent_view: ConsistentDbView<Factory>,
    /// Latest trie input.
    pub input: Arc<TrieInput>,
}

/// Messages used internally by the state root task
#[derive(Debug)]
pub(crate) enum StateRootMessage {
    /// New state update from transaction execution
    StateUpdate(EvmState),
    /// Proof calculation completed for a specific state update
    ProofCalculated {
        /// The calculated proof
        proof: MultiProof,
        /// The state update that was used to calculate the proof
        state_update: HashedPostState,
        /// The index of this proof in the sequence of state updates
        sequence_number: u64,
    },
    /// State root calculation completed
    RootCalculated {
        /// The updated sparse trie
        trie: Box<SparseStateTrie>,
        /// Time taken to calculate the root
        elapsed: Duration,
    },
}

/// Handle to track proof calculation ordering
#[derive(Debug, Default)]
pub(crate) struct ProofSequencer {
    /// The next proof sequence number to be produced.
    next_sequence: u64,
    /// The next sequence number expected to be delivered.
    next_to_deliver: u64,
    /// Buffer for out-of-order proofs and corresponding state updates
    pending_proofs: BTreeMap<u64, (MultiProof, HashedPostState)>,
}

impl ProofSequencer {
    /// Creates a new proof sequencer
    pub(crate) fn new() -> Self {
        Self::default()
    }

    /// Gets the next sequence number and increments the counter
    pub(crate) fn next_sequence(&mut self) -> u64 {
        let seq = self.next_sequence;
        self.next_sequence += 1;
        seq
    }

    /// Adds a proof with the corresponding state update and returns all sequential proofs and state
    /// updates if we have a continuous sequence
    pub(crate) fn add_proof(
        &mut self,
        sequence: u64,
        proof: MultiProof,
        state_update: HashedPostState,
    ) -> Vec<(MultiProof, HashedPostState)> {
        if sequence >= self.next_to_deliver {
            self.pending_proofs.insert(sequence, (proof, state_update));
        }

        // return early if we don't have the next expected proof
        if !self.pending_proofs.contains_key(&self.next_to_deliver) {
            return Vec::new()
        }

        let mut consecutive_proofs = Vec::with_capacity(self.pending_proofs.len());
        let mut current_sequence = self.next_to_deliver;

        // keep collecting proofs and state updates as long as we have consecutive sequence numbers
        while let Some((proof, state_update)) = self.pending_proofs.remove(&current_sequence) {
            consecutive_proofs.push((proof, state_update));
            current_sequence += 1;

            // if we don't have the next number, stop collecting
            if !self.pending_proofs.contains_key(&current_sequence) {
                break;
            }
        }

        self.next_to_deliver += consecutive_proofs.len() as u64;

        consecutive_proofs
    }

    /// Returns true if we still have pending proofs
    pub(crate) fn has_pending(&self) -> bool {
        !self.pending_proofs.is_empty()
    }
}

/// Standalone task that receives a transaction state stream and updates relevant
/// data structures to calculate state root.
///
/// It is responsible of  initializing a blinded sparse trie and subscribe to
/// transaction state stream. As it receives transaction execution results, it
/// fetches the proofs for relevant accounts from the database and reveal them
/// to the tree.
/// Then it updates relevant leaves according to the result of the transaction.
#[derive(Debug)]
pub(crate) struct StateRootTask<Factory> {
    /// Task configuration.
    config: StateRootConfig<Factory>,
    /// Receiver for state root related messages.
    rx: Receiver<StateRootMessage>,
    /// Sender for state root related messages.
    tx: Sender<StateRootMessage>,
    /// Proof targets that have been already fetched.
    fetched_proof_targets: HashMap<B256, HashSet<B256>>,
    /// Proof sequencing handler.
    proof_sequencer: ProofSequencer,
    /// The sparse trie used for the state root calculation. If [`None`], then update is in
    /// progress.
    sparse_trie: Option<Box<SparseStateTrie>>,
    proof_nodes: Option<ProofNodes>,
}

#[allow(dead_code)]
impl<Factory> StateRootTask<Factory>
where
    Factory: DatabaseProviderFactory<Provider: BlockReader> + Clone + Send + Sync + 'static,
{
    /// Creates a new state root task with the unified message channel
    pub(crate) fn new(
        config: StateRootConfig<Factory>,
        tx: Sender<StateRootMessage>,
        rx: Receiver<StateRootMessage>,
        proof_nodes: Option<ProofNodes>,
    ) -> Self {
        Self {
            config,
            rx,
            tx,
            fetched_proof_targets: Default::default(),
            proof_sequencer: ProofSequencer::new(),
            sparse_trie: Some(Box::new(SparseStateTrie::default().with_updates(true))),
            proof_nodes,
        }
    }

    /// Spawns the state root task and returns a handle to await its result.
    pub(crate) fn spawn(self) -> StateRootHandle {
        let (tx, rx) = mpsc::sync_channel(1);
        std::thread::Builder::new()
            .name("State Root Task".to_string())
            .spawn(move || {
                debug!(target: "engine::tree", "Starting state root task");
                let result = self.run();
                let _ = tx.send(result);
            })
            .expect("failed to spawn state root thread");

        StateRootHandle::new(rx)
    }

    /// Handles state updates.
    ///
    /// Returns proof targets derived from the state update.
    fn on_state_update(
        view: ConsistentDbView<Factory>,
        input: Arc<TrieInput>,
        update: EvmState,
        fetched_proof_targets: &HashMap<B256, HashSet<B256>>,
        proof_sequence_number: u64,
        state_root_message_sender: Sender<StateRootMessage>,
    ) -> HashMap<B256, HashSet<B256>> {
        let mut hashed_state_update = HashedPostState::default();
        for (address, account) in update {
            if account.is_touched() {
                let hashed_address = keccak256(address);
                trace!(target: "engine::root", ?address, ?hashed_address, "Adding account to state update");

                let destroyed = account.is_selfdestructed();
                let info = if account.is_empty() { None } else { Some(account.info.into()) };
                hashed_state_update.accounts.insert(hashed_address, info);

                let mut changed_storage_iter = account
                    .storage
                    .into_iter()
                    .filter_map(|(slot, value)| {
                        value
                            .is_changed()
                            .then(|| (keccak256(B256::from(slot)), value.present_value))
                    })
                    .peekable();
                if destroyed || changed_storage_iter.peek().is_some() {
                    hashed_state_update.storages.insert(
                        hashed_address,
                        HashedStorage::from_iter(destroyed, changed_storage_iter),
                    );
                }
            }
        }

        let proof_targets = get_proof_targets(&hashed_state_update, fetched_proof_targets);

        // Dispatch proof gathering for this state update
        let targets = proof_targets.clone();
        rayon::spawn(move || {
            let provider = match view.provider_ro() {
                Ok(provider) => provider,
                Err(error) => {
                    error!(target: "engine::root", ?error, "Could not get provider");
                    return;
                }
            };

            // TODO: replace with parallel proof
            let result = Proof::overlay_multiproof(
                provider.tx_ref(),
                // TODO(alexey): this clone can be expensive, we should avoid it
                input.as_ref().clone(),
                targets,
            );
            match result {
                Ok(proof) => {
                    let _ = state_root_message_sender.send(StateRootMessage::ProofCalculated {
                        proof,
                        state_update: hashed_state_update,
                        sequence_number: proof_sequence_number,
                    });
                }
                Err(e) => {
                    error!(target: "engine::root", error = ?e, "Could not calculate multiproof");
                }
            }
        });

        proof_targets
    }

    /// Handler for new proof calculated, aggregates all the existing sequential proofs.
    fn on_proof(
        &mut self,
        sequence_number: u64,
        proof: MultiProof,
        state_update: HashedPostState,
    ) -> Option<(MultiProof, HashedPostState)> {
        let ready_proofs = self.proof_sequencer.add_proof(sequence_number, proof, state_update);

        if ready_proofs.is_empty() {
            None
        } else {
            // Merge all ready proofs and state updates
            ready_proofs.into_iter().reduce(|mut acc, (proof, state_update)| {
                acc.0.extend(proof);
                acc.1.extend(state_update);
                acc
            })
        }
    }

    /// Spawns root calculation with the current state and proofs.
    fn spawn_root_calculation(&mut self, state: HashedPostState, multiproof: MultiProof) {
        let Some(trie) = self.sparse_trie.take() else { return };

        trace!(
            target: "engine::root",
            account_proofs = multiproof.account_subtree.len(),
            storage_proofs = multiproof.storages.len(),
            "Spawning root calculation"
        );

        // TODO(alexey): store proof targets in `ProofSequecner` to avoid recomputing them
<<<<<<< HEAD
        let targets = get_proof_targets(&state, &HashMap::default());
=======
        let targets = get_proof_targets(&state, &HashSet::default());
        let provider_ro = self.config.consistent_view.provider_ro();
        let nodes_sorted = self.config.input.nodes.clone().into_sorted();
        let state_sorted = self.config.input.state.clone().into_sorted();
        let prefix_sets = self.config.input.prefix_sets.clone();
>>>>>>> 973c66bc

        let tx = self.tx.clone();
        rayon::spawn(move || {
            let Ok(provider_ro) = provider_ro else {
                error!(target: "engine::root", "Failed to get read-only provider for sparse trie update");
                return;
            };

            let result = update_sparse_trie::<Factory>(
                trie,
                multiproof,
                targets,
                state,
                provider_ro,
                nodes_sorted,
                state_sorted,
                prefix_sets,
            );
            match result {
                Ok((trie, elapsed)) => {
                    trace!(
                        target: "engine::root",
                        ?elapsed,
                        "Root calculation completed, sending result"
                    );
                    let _ = tx.send(StateRootMessage::RootCalculated { trie, elapsed });
                }
                Err(e) => {
                    error!(target: "engine::root", error = ?e, "Could not calculate state root");
                }
            }
        });
    }

    fn run(mut self) -> StateRootResult {
        let mut current_state_update = HashedPostState::default();
        let mut current_multiproof = MultiProof::default();
        let mut updates_received = 0;
        let mut proofs_processed = 0;
        let mut roots_calculated = 0;

        loop {
            match self.rx.recv() {
                Ok(message) => match message {
                    StateRootMessage::StateUpdate(update) => {
                        updates_received += 1;
                        trace!(
                            target: "engine::root",
                            len = update.len(),
                            total_updates = updates_received,
                            "Received new state update"
                        );
                        let targets = Self::on_state_update(
                            self.config.consistent_view.clone(),
                            self.config.input.clone(),
                            update,
                            &self.fetched_proof_targets,
                            self.proof_sequencer.next_sequence(),
                            self.tx.clone(),
                        );
                        for (address, slots) in targets {
                            self.fetched_proof_targets.entry(address).or_default().extend(slots)
                        }
                    }
                    StateRootMessage::ProofCalculated { proof, state_update, sequence_number } => {
                        proofs_processed += 1;
                        trace!(
                            target: "engine::root",
                            sequence = sequence_number,
                            total_proofs = proofs_processed,
                            "Processing calculated proof"
                        );

                        trace!(target: "engine::root", ?proof, "Proof calculated");

                        if let Some((combined_proof, combined_state_update)) =
                            self.on_proof(sequence_number, proof, state_update)
                        {
                            if self.sparse_trie.is_none() {
                                current_multiproof.extend(combined_proof);
                                current_state_update.extend(combined_state_update);
                            } else {
                                self.spawn_root_calculation(combined_state_update, combined_proof);
                            }
                        }
                    }
                    StateRootMessage::RootCalculated { trie, elapsed } => {
                        roots_calculated += 1;
                        trace!(
                            target: "engine::root",
                            ?elapsed,
                            roots_calculated,
                            proofs = proofs_processed,
                            updates = updates_received,
                            "Computed intermediate root"
                        );
                        self.sparse_trie = Some(trie);

                        let has_new_proofs = !current_multiproof.account_subtree.is_empty() ||
                            !current_multiproof.storages.is_empty();
                        let all_proofs_received = proofs_processed >= updates_received;
                        let no_pending = !self.proof_sequencer.has_pending();

                        trace!(
                            target: "engine::root",
                            has_new_proofs,
                            all_proofs_received,
                            no_pending,
                            "State check"
                        );

                        // only spawn new calculation if we have accumulated new proofs
                        if has_new_proofs {
                            trace!(
                                target: "engine::root",
                                account_proofs = current_multiproof.account_subtree.len(),
                                storage_proofs = current_multiproof.storages.len(),
                                "Spawning subsequent root calculation"
                            );
                            self.spawn_root_calculation(
                                std::mem::take(&mut current_state_update),
                                std::mem::take(&mut current_multiproof),
                            );
                        } else if all_proofs_received && no_pending {
                            debug!(
                                target: "engine::root",
                                total_updates = updates_received,
                                total_proofs = proofs_processed,
                                roots_calculated,
                                "All proofs processed, ending calculation"
                            );
                            let mut trie = self
                                .sparse_trie
                                .take()
                                .expect("sparse trie update should not be in progress");
                            let root = trie.root().expect("sparse trie should be revealed");
                            let trie_updates = trie
                                .take_trie_updates()
                                .expect("sparse trie should have updates retention enabled");

                            if let Some(proof_nodes) = self.proof_nodes.take() {
                                let mut account_prefix_sets = self
                                    .config
                                    .input
                                    .prefix_sets
                                    .account_prefix_set
                                    .clone()
                                    .freeze();
                                for (path, node) in proof_nodes.into_nodes_sorted() {
                                    if account_prefix_sets.contains(&path) {
                                        let node = TrieNode::decode(&mut &node[..])
                                            .expect("invalid trie node");

                                        if let TrieNode::Leaf(LeafNode { key, value }) = node {
                                            let mut full = path.clone();
                                            full.extend_from_slice(&key);

                                            let sparse_node = trie.get_leaf_value(&full);
                                            assert_eq!(
                                            sparse_node,
                                            Some(&value),
                                            "leaf value at path {path:?} does not match the proof"
                                        );
                                        }
                                    }
                                }
                            }

                            return Ok((root, trie_updates));
                        }
                    }
                },
                Err(_) => {
                    // this means our internal message channel is closed, which shouldn't happen
                    // in normal operation since we hold both ends
                    error!(
                        target: "engine::root",
                        "Internal message channel closed unexpectedly"
                    );
                    return Err(ParallelStateRootError::Other(
                        "Internal message channel closed unexpectedly".into(),
                    ));
                }
            }
        }
    }
}

fn get_proof_targets(
    state_update: &HashedPostState,
    fetched_proof_targets: &HashMap<B256, HashSet<B256>>,
) -> HashMap<B256, HashSet<B256>> {
    state_update
        .accounts
        .keys()
        .filter(|hashed_address| !fetched_proof_targets.contains_key(*hashed_address))
        .map(|hashed_address| (*hashed_address, HashSet::default()))
        .chain(state_update.storages.iter().map(|(hashed_address, storage)| {
            let fetched_storage_proof_targets = fetched_proof_targets.get(hashed_address);
            (
                *hashed_address,
                storage
                    .storage
                    .keys()
                    .filter(|slot| {
                        !fetched_storage_proof_targets
                            .is_some_and(|targets| targets.contains(*slot))
                    })
                    .copied()
                    .collect(),
            )
        }))
        .collect()
}

/// Updates the sparse trie with the given proofs and state, and returns the updated trie and the
/// time it took.
fn update_sparse_trie<Factory: DatabaseProviderFactory>(
    mut trie: Box<SparseStateTrie>,
    multiproof: MultiProof,
    targets: HashMap<B256, HashSet<B256>>,
    state: HashedPostState,
    provider: Factory::Provider,
    input_nodes_sorted: TrieUpdatesSorted,
    input_state_sorted: HashedPostStateSorted,
    prefix_sets: TriePrefixSetsMut,
) -> SparseStateTrieResult<(Box<SparseStateTrie>, Duration)> {
    trace!(target: "engine::root::sparse", "Updating sparse trie");
    let started_at = Instant::now();

    // Reveal new accounts and storage slots.
    trie.reveal_multiproof(targets, multiproof)?;

    // Update storage slots with new values and calculate storage roots.
    for (address, storage) in state.storages {
        trace!(target: "engine::root::sparse", ?address, "Updating storage");
        let storage_trie = trie.storage_trie_mut(&address).ok_or(SparseTrieError::Blind)?;

        if storage.wiped {
            trace!(target: "engine::root::sparse", ?address, "Wiping storage");
            storage_trie.wipe();
        }

        for (slot, value) in storage.storage {
            let slot_nibbles = Nibbles::unpack(slot);
            if value.is_zero() {
<<<<<<< HEAD
                trace!(target: "engine::root::sparse", ?address, ?slot, "Removing storage slot");

                // TODO: handle blinded node error
                storage_trie.remove_leaf(&slot_nibbles)?;
=======
                trie.remove_storage_leaf(address, &slot_nibbles, |path| {
                    // Right pad the target with 0s.
                    let mut padded_key = path.pack();
                    padded_key.resize(32, 0);
                    let mut targets = HashSet::with_hasher(DefaultHashBuilder::default());
                    targets.insert(B256::from_slice(&padded_key));

                    let storage_prefix_set =
                        prefix_sets.storage_prefix_sets.get(&address).cloned().unwrap_or_default();
                    let proof = StorageProof::new_hashed(
                        InMemoryTrieCursorFactory::new(
                            DatabaseTrieCursorFactory::new(provider.tx_ref()),
                            &input_nodes_sorted,
                        ),
                        HashedPostStateCursorFactory::new(
                            DatabaseHashedCursorFactory::new(provider.tx_ref()),
                            &input_state_sorted,
                        ),
                        address,
                    )
                    .with_prefix_set_mut(storage_prefix_set)
                    .storage_multiproof(targets)
                    .unwrap();

                    // The subtree only contains the proof for a single target.
                    proof.subtree.get(&path).cloned()
                })?;
>>>>>>> 973c66bc
            } else {
                trace!(target: "engine::root::sparse", ?address, ?slot, "Updating storage slot");
                storage_trie
                    .update_leaf(slot_nibbles, alloy_rlp::encode_fixed_size(&value).to_vec())?;
            }
        }

        storage_trie.root();
    }

    // Update accounts with new values
    for (address, account) in state.accounts {
<<<<<<< HEAD
        trace!(target: "engine::root::sparse", ?address, "Updating account");
        trie.update_account(address, account.unwrap_or_default())?;
=======
        trie.update_account(address, account.unwrap_or_default(), |path| {
            // Right pad the target with 0s.
            let mut padded_key = path.pack();
            padded_key.resize(32, 0);
            let mut targets = HashMap::with_hasher(DefaultHashBuilder::default());
            targets.insert(
                B256::from_slice(&padded_key),
                HashSet::with_hasher(DefaultHashBuilder::default()),
            );
            let proof = Proof::new(
                InMemoryTrieCursorFactory::new(
                    DatabaseTrieCursorFactory::new(provider.tx_ref()),
                    &input_nodes_sorted,
                ),
                HashedPostStateCursorFactory::new(
                    DatabaseHashedCursorFactory::new(provider.tx_ref()),
                    &input_state_sorted,
                ),
            )
            .with_prefix_sets_mut(prefix_sets.clone())
            .multiproof(targets)
            .unwrap();

            // The subtree only contains the proof for a single target.
            proof.account_subtree.get(&path).cloned()
        })?;
>>>>>>> 973c66bc
    }

    trie.calculate_below_level(SPARSE_TRIE_INCREMENTAL_LEVEL);
    let elapsed = started_at.elapsed();

    Ok((trie, elapsed))
}

#[cfg(test)]
mod tests {
    use super::*;
    use reth_primitives::{Account as RethAccount, StorageEntry};
    use reth_provider::{
        providers::ConsistentDbView, test_utils::create_test_provider_factory, HashingWriter,
    };
    use reth_testing_utils::generators::{self, Rng};
    use reth_trie::{test_utils::state_root, TrieInput};
    use revm_primitives::{
        Account as RevmAccount, AccountInfo, AccountStatus, Address, EvmState, EvmStorageSlot,
        HashMap, B256, KECCAK_EMPTY, U256,
    };
    use std::sync::Arc;

    fn convert_revm_to_reth_account(revm_account: &RevmAccount) -> RethAccount {
        RethAccount {
            balance: revm_account.info.balance,
            nonce: revm_account.info.nonce,
            bytecode_hash: if revm_account.info.code_hash == KECCAK_EMPTY {
                None
            } else {
                Some(revm_account.info.code_hash)
            },
        }
    }

    fn create_mock_state_updates(num_accounts: usize, updates_per_account: usize) -> Vec<EvmState> {
        let mut rng = generators::rng();
        let all_addresses: Vec<Address> = (0..num_accounts).map(|_| rng.gen()).collect();
        let mut updates = Vec::new();

        for _ in 0..updates_per_account {
            let num_accounts_in_update = rng.gen_range(1..=num_accounts);
            let mut state_update = EvmState::default();

            let selected_addresses = &all_addresses[0..num_accounts_in_update];

            for &address in selected_addresses {
                let mut storage = HashMap::default();
                if rng.gen_bool(0.7) {
                    for _ in 0..rng.gen_range(1..10) {
                        let slot = U256::from(rng.gen::<u64>());
                        storage.insert(
                            slot,
                            EvmStorageSlot::new_changed(U256::ZERO, U256::from(rng.gen::<u64>())),
                        );
                    }
                }

                let account = RevmAccount {
                    info: AccountInfo {
                        balance: U256::from(rng.gen::<u64>()),
                        nonce: rng.gen::<u64>(),
                        code_hash: KECCAK_EMPTY,
                        code: Some(Default::default()),
                    },
                    storage,
                    status: AccountStatus::Touched,
                };

                state_update.insert(address, account);
            }

            updates.push(state_update);
        }

        updates
    }

    #[test]
    fn test_state_root_task() {
        reth_tracing::init_test_tracing();

        let factory = create_test_provider_factory();
        let (tx, rx) = std::sync::mpsc::channel();

        let state_updates = create_mock_state_updates(10, 10);
        let mut hashed_state = HashedPostState::default();
        let mut accumulated_state: HashMap<Address, (RethAccount, HashMap<B256, U256>)> =
            HashMap::default();

        {
            let provider_rw = factory.provider_rw().expect("failed to get provider");

            for update in &state_updates {
                let account_updates = update.iter().map(|(address, account)| {
                    (*address, Some(convert_revm_to_reth_account(account)))
                });
                provider_rw
                    .insert_account_for_hashing(account_updates)
                    .expect("failed to insert accounts");

                let storage_updates = update.iter().map(|(address, account)| {
                    let storage_entries = account.storage.iter().map(|(slot, value)| {
                        StorageEntry { key: B256::from(*slot), value: value.present_value }
                    });
                    (*address, storage_entries)
                });
                provider_rw
                    .insert_storage_for_hashing(storage_updates)
                    .expect("failed to insert storage");
            }
            provider_rw.commit().expect("failed to commit changes");
        }

        for update in &state_updates {
            for (address, account) in update {
                let hashed_address = keccak256(*address);

                if account.is_touched() {
                    let destroyed = account.is_selfdestructed();
                    hashed_state.accounts.insert(
                        hashed_address,
                        if destroyed || account.is_empty() {
                            None
                        } else {
                            Some(account.info.clone().into())
                        },
                    );

                    if destroyed || !account.storage.is_empty() {
                        let storage = account
                            .storage
                            .iter()
                            .filter(|&(_slot, value)| (!destroyed && value.is_changed()))
                            .map(|(slot, value)| {
                                (keccak256(B256::from(*slot)), value.present_value)
                            });
                        hashed_state
                            .storages
                            .insert(hashed_address, HashedStorage::from_iter(destroyed, storage));
                    }
                }

                let storage: HashMap<B256, U256> = account
                    .storage
                    .iter()
                    .map(|(k, v)| (B256::from(*k), v.present_value))
                    .collect();

                let entry = accumulated_state.entry(*address).or_default();
                entry.0 = convert_revm_to_reth_account(account);
                entry.1.extend(storage);
            }
        }

        let config = StateRootConfig {
            consistent_view: ConsistentDbView::new(factory, None),
            input: Arc::new(TrieInput::from_state(hashed_state)),
        };
        let task = StateRootTask::new(config, tx.clone(), rx, None);
        let handle = task.spawn();

        for update in state_updates {
            tx.send(StateRootMessage::StateUpdate(update)).expect("failed to send state");
        }
        drop(tx);

        let (root_from_task, _) = handle.wait_for_result().expect("task failed");
        let root_from_base = state_root(accumulated_state);

        assert_eq!(
            root_from_task, root_from_base,
            "State root mismatch: task={root_from_task:?}, base={root_from_base:?}"
        );
    }

    #[test]
    fn test_add_proof_in_sequence() {
        let mut sequencer = ProofSequencer::new();
        let proof1 = MultiProof::default();
        let proof2 = MultiProof::default();
        sequencer.next_sequence = 2;

        let ready = sequencer.add_proof(0, proof1, HashedPostState::default());
        assert_eq!(ready.len(), 1);
        assert!(!sequencer.has_pending());

        let ready = sequencer.add_proof(1, proof2, HashedPostState::default());
        assert_eq!(ready.len(), 1);
        assert!(!sequencer.has_pending());
    }

    #[test]
    fn test_add_proof_out_of_order() {
        let mut sequencer = ProofSequencer::new();
        let proof1 = MultiProof::default();
        let proof2 = MultiProof::default();
        let proof3 = MultiProof::default();
        sequencer.next_sequence = 3;

        let ready = sequencer.add_proof(2, proof3, HashedPostState::default());
        assert_eq!(ready.len(), 0);
        assert!(sequencer.has_pending());

        let ready = sequencer.add_proof(0, proof1, HashedPostState::default());
        assert_eq!(ready.len(), 1);
        assert!(sequencer.has_pending());

        let ready = sequencer.add_proof(1, proof2, HashedPostState::default());
        assert_eq!(ready.len(), 2);
        assert!(!sequencer.has_pending());
    }

    #[test]
    fn test_add_proof_with_gaps() {
        let mut sequencer = ProofSequencer::new();
        let proof1 = MultiProof::default();
        let proof3 = MultiProof::default();
        sequencer.next_sequence = 3;

        let ready = sequencer.add_proof(0, proof1, HashedPostState::default());
        assert_eq!(ready.len(), 1);

        let ready = sequencer.add_proof(2, proof3, HashedPostState::default());
        assert_eq!(ready.len(), 0);
        assert!(sequencer.has_pending());
    }

    #[test]
    fn test_add_proof_duplicate_sequence() {
        let mut sequencer = ProofSequencer::new();
        let proof1 = MultiProof::default();
        let proof2 = MultiProof::default();

        let ready = sequencer.add_proof(0, proof1, HashedPostState::default());
        assert_eq!(ready.len(), 1);

        let ready = sequencer.add_proof(0, proof2, HashedPostState::default());
        assert_eq!(ready.len(), 0);
        assert!(!sequencer.has_pending());
    }

    #[test]
    fn test_add_proof_batch_processing() {
        let mut sequencer = ProofSequencer::new();
        let proofs: Vec<_> = (0..5).map(|_| MultiProof::default()).collect();
        sequencer.next_sequence = 5;

        sequencer.add_proof(4, proofs[4].clone(), HashedPostState::default());
        sequencer.add_proof(2, proofs[2].clone(), HashedPostState::default());
        sequencer.add_proof(1, proofs[1].clone(), HashedPostState::default());
        sequencer.add_proof(3, proofs[3].clone(), HashedPostState::default());

        let ready = sequencer.add_proof(0, proofs[0].clone(), HashedPostState::default());
        assert_eq!(ready.len(), 5);
        assert!(!sequencer.has_pending());
    }
}<|MERGE_RESOLUTION|>--- conflicted
+++ resolved
@@ -6,28 +6,19 @@
     providers::ConsistentDbView, BlockReader, DBProvider, DatabaseProviderFactory,
 };
 use reth_trie::{
-<<<<<<< HEAD
-    proof::Proof, updates::TrieUpdates, HashedPostState, HashedStorage, LeafNode, MultiProof,
-    Nibbles, TrieInput, TrieNode,
-};
-use reth_trie_common::proof::ProofNodes;
-use reth_trie_db::DatabaseProof;
-use reth_trie_parallel::root::ParallelStateRootError;
-use reth_trie_sparse::{SparseStateTrie, SparseStateTrieResult, SparseTrieError};
-use revm_primitives::{keccak256, EvmState, B256};
-=======
     hashed_cursor::HashedPostStateCursorFactory,
     prefix_set::TriePrefixSetsMut,
     proof::{Proof, StorageProof},
     trie_cursor::InMemoryTrieCursorFactory,
     updates::{TrieUpdates, TrieUpdatesSorted},
-    HashedPostState, HashedPostStateSorted, HashedStorage, MultiProof, Nibbles, TrieInput,
+    HashedPostState, HashedPostStateSorted, HashedStorage, LeafNode, MultiProof, Nibbles,
+    TrieInput, TrieNode,
 };
+use reth_trie_common::proof::ProofNodes;
 use reth_trie_db::{DatabaseHashedCursorFactory, DatabaseProof, DatabaseTrieCursorFactory};
 use reth_trie_parallel::root::ParallelStateRootError;
-use reth_trie_sparse::{SparseStateTrie, SparseStateTrieResult};
+use reth_trie_sparse::{SparseStateTrie, SparseStateTrieResult, SparseTrieError};
 use revm_primitives::{keccak256, map::DefaultHashBuilder, EvmState, B256};
->>>>>>> 973c66bc
 use std::{
     collections::BTreeMap,
     sync::{
@@ -334,15 +325,11 @@
         );
 
         // TODO(alexey): store proof targets in `ProofSequecner` to avoid recomputing them
-<<<<<<< HEAD
         let targets = get_proof_targets(&state, &HashMap::default());
-=======
-        let targets = get_proof_targets(&state, &HashSet::default());
         let provider_ro = self.config.consistent_view.provider_ro();
         let nodes_sorted = self.config.input.nodes.clone().into_sorted();
         let state_sorted = self.config.input.state.clone().into_sorted();
         let prefix_sets = self.config.input.prefix_sets.clone();
->>>>>>> 973c66bc
 
         let tx = self.tx.clone();
         rayon::spawn(move || {
@@ -589,13 +576,9 @@
         for (slot, value) in storage.storage {
             let slot_nibbles = Nibbles::unpack(slot);
             if value.is_zero() {
-<<<<<<< HEAD
                 trace!(target: "engine::root::sparse", ?address, ?slot, "Removing storage slot");
 
-                // TODO: handle blinded node error
-                storage_trie.remove_leaf(&slot_nibbles)?;
-=======
-                trie.remove_storage_leaf(address, &slot_nibbles, |path| {
+                storage_trie.remove_leaf(&slot_nibbles, |path| {
                     // Right pad the target with 0s.
                     let mut padded_key = path.pack();
                     padded_key.resize(32, 0);
@@ -622,7 +605,6 @@
                     // The subtree only contains the proof for a single target.
                     proof.subtree.get(&path).cloned()
                 })?;
->>>>>>> 973c66bc
             } else {
                 trace!(target: "engine::root::sparse", ?address, ?slot, "Updating storage slot");
                 storage_trie
@@ -635,10 +617,7 @@
 
     // Update accounts with new values
     for (address, account) in state.accounts {
-<<<<<<< HEAD
         trace!(target: "engine::root::sparse", ?address, "Updating account");
-        trie.update_account(address, account.unwrap_or_default())?;
-=======
         trie.update_account(address, account.unwrap_or_default(), |path| {
             // Right pad the target with 0s.
             let mut padded_key = path.pack();
@@ -665,7 +644,6 @@
             // The subtree only contains the proof for a single target.
             proof.account_subtree.get(&path).cloned()
         })?;
->>>>>>> 973c66bc
     }
 
     trie.calculate_below_level(SPARSE_TRIE_INCREMENTAL_LEVEL);
