--- conflicted
+++ resolved
@@ -298,8 +298,7 @@
 alloy-dyn-abi = "0.7.2"
 alloy-sol-types = "0.7.2"
 alloy-rlp = "0.3.4"
-<<<<<<< HEAD
-alloy-trie = "0.3.1"
+alloy-trie = "0.4.0"
 alloy-rpc-types = { git = "https://github.com/alloy-rs/alloy", rev = "07611cf" }
 alloy-rpc-types-anvil = { git = "https://github.com/alloy-rs/alloy", rev = "07611cf" }
 alloy-rpc-types-trace = { git = "https://github.com/alloy-rs/alloy", rev = "07611cf" }
@@ -308,17 +307,6 @@
 alloy-genesis = { git = "https://github.com/alloy-rs/alloy", rev = "07611cf" }
 alloy-node-bindings = { git = "https://github.com/alloy-rs/alloy", rev = "07611cf" }
 alloy-provider = { git = "https://github.com/alloy-rs/alloy", rev = "07611cf", default-features = false, features = [
-=======
-alloy-trie = "0.4.0"
-alloy-rpc-types = { git = "https://github.com/alloy-rs/alloy", rev = "dd7a999" }
-alloy-rpc-types-anvil = { git = "https://github.com/alloy-rs/alloy", rev = "dd7a999" }
-alloy-rpc-types-trace = { git = "https://github.com/alloy-rs/alloy", rev = "dd7a999" }
-alloy-rpc-types-engine = { git = "https://github.com/alloy-rs/alloy", rev = "dd7a999" }
-alloy-rpc-types-beacon = { git = "https://github.com/alloy-rs/alloy", rev = "dd7a999" }
-alloy-genesis = { git = "https://github.com/alloy-rs/alloy", rev = "dd7a999" }
-alloy-node-bindings = { git = "https://github.com/alloy-rs/alloy", rev = "dd7a999" }
-alloy-provider = { git = "https://github.com/alloy-rs/alloy", rev = "dd7a999", default-features = false, features = [
->>>>>>> 2e2c8e1d
     "reqwest",
 ] }
 alloy-eips = { git = "https://github.com/alloy-rs/alloy", default-features = false, rev = "07611cf" }
