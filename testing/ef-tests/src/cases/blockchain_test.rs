--- conflicted
+++ resolved
@@ -320,13 +320,8 @@
     }
 
     // Now validate using the stateless client if everything else passes
-<<<<<<< HEAD
     for (block, execution_witness) in &program_inputs {
-        stateless_validation(block.clone(), execution_witness.clone(), chain_spec.clone())
-=======
-    for (block, execution_witness) in program_inputs {
         stateless_validation(block.into_block(), execution_witness, chain_spec.clone())
->>>>>>> 3c4bf14c
             .expect("stateless validation failed");
     }
 
